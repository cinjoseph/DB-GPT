--- conflicted
+++ resolved
@@ -317,16 +317,11 @@
         # TODO move transformers to default
         "transformers>=4.31.0",
         "alembic==1.12.0",
-<<<<<<< HEAD
         "openpyxl==3.1.2",
         "chardet==5.1.0",
         "xlrd==2.0.1",
-=======
-        # for excel
-        "openpyxl",
         # for cache, TODO pympler has not been updated for a long time and needs to find a new toolkit.
         "pympler",
->>>>>>> 1240352e
     ]
 
 
@@ -371,6 +366,8 @@
         )
         pkgs = [f"bitsandbytes @ {local_pkg}"]
         print(pkgs)
+    # For chatglm2-6b-int4
+    pkgs += ["cpm_kernels"]
     setup_spec.extras["quantization"] = pkgs
 
 
