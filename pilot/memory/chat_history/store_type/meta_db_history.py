import json
import logging
from typing import List
from sqlalchemy import Column, Integer, String, Index, DateTime, func, Boolean, Text
from sqlalchemy import UniqueConstraint
from pilot.configs.config import Config
from pilot.memory.chat_history.base import BaseChatHistoryMemory
from pilot.scene.message import (
    OnceConversation,
    _conversation_to_dic,
)
from ..chat_history_db import ChatHistoryEntity, ChatHistoryDao

from pilot.memory.chat_history.base import MemoryStoreType

CFG = Config()
logger = logging.getLogger(__name__)


class DbHistoryMemory(BaseChatHistoryMemory):
    store_type: str = MemoryStoreType.DB.value

    def __init__(self, chat_session_id: str):
        self.chat_seesion_id = chat_session_id
        self.chat_history_dao = ChatHistoryDao()

    def messages(self) -> List[OnceConversation]:
        chat_history: ChatHistoryEntity = self.chat_history_dao.get_by_uid(
            self.chat_seesion_id
        )
        if chat_history:
            context = chat_history.messages
            if context:
                conversations: List[OnceConversation] = json.loads(context)
                return conversations
        return []

    def create(self, chat_mode, summary: str, user_name: str) -> None:
        try:
            chat_history: ChatHistoryEntity = ChatHistoryEntity()
            chat_history.chat_mode = chat_mode
            chat_history.summary = summary
            chat_history.user_name = user_name

            self.chat_history_dao.update(chat_history)
        except Exception as e:
            logger.error("init create conversation log error！" + str(e))

<<<<<<< HEAD
    def append(self, once_message: OnceConversation, user_id: str = None) -> None:
        logger.info(f"db history append, chat_mode: {once_message.chat_mode}, messages: {once_message.messages}, start_date: {once_message.start_date}, " \
           f"chat_order: {once_message.chat_order}, model_name: {once_message.model_name}, param_type: {once_message.param_type}, " \
           f"param_value: {once_message.param_value}, cost: {once_message.cost}, tokens: {once_message.tokens}")
=======
    def append(self, once_message: OnceConversation) -> None:
        logger.debug(f"db history append: {once_message}")
>>>>>>> a92f3408
        chat_history: ChatHistoryEntity = self.chat_history_dao.get_by_uid(
            self.chat_seesion_id
        )
        conversations: List[OnceConversation] = []
        if chat_history:
            context = chat_history.messages
            if context:
                conversations = json.loads(context)
            else:
                chat_history.summary = once_message.get_user_conv().content
        else:
            chat_history: ChatHistoryEntity = ChatHistoryEntity()
            chat_history.conv_uid = self.chat_seesion_id
            chat_history.chat_mode = once_message.chat_mode
            chat_history.user_name = "default" if user_id is None else user_id
            chat_history.summary = once_message.get_user_conv().content

        conversations.append(_conversation_to_dic(once_message))
        chat_history.messages = json.dumps(conversations, ensure_ascii=False)

        self.chat_history_dao.update(chat_history)

    def update(self, messages: List[OnceConversation]) -> None:
        self.chat_history_dao.update_message_by_uid(
            json.dumps(messages, ensure_ascii=False), self.chat_seesion_id
        )

    def delete(self) -> bool:
        self.chat_history_dao.delete(self.chat_seesion_id)

    def conv_info(self, conv_uid: str = None) -> None:
        logger.info("conv_info:{}", conv_uid)
        chat_history = self.chat_history_dao.get_by_uid(conv_uid)
        return chat_history.__dict__

    def get_messages(self) -> List[OnceConversation]:
        # logger.info("get_messages:{}", self.chat_seesion_id)
        chat_history = self.chat_history_dao.get_by_uid(self.chat_seesion_id)
        if chat_history:
            context = chat_history.messages
            return json.loads(context)
        return []

    @staticmethod
    def conv_list(user_name: str = None) -> None:
        chat_history_dao = ChatHistoryDao()
        history_list = chat_history_dao.list_last_20(user_name)
        result = []
        for history in history_list:
            result.append(history.__dict__)
        return result<|MERGE_RESOLUTION|>--- conflicted
+++ resolved
@@ -46,15 +46,8 @@
         except Exception as e:
             logger.error("init create conversation log error！" + str(e))
 
-<<<<<<< HEAD
     def append(self, once_message: OnceConversation, user_id: str = None) -> None:
-        logger.info(f"db history append, chat_mode: {once_message.chat_mode}, messages: {once_message.messages}, start_date: {once_message.start_date}, " \
-           f"chat_order: {once_message.chat_order}, model_name: {once_message.model_name}, param_type: {once_message.param_type}, " \
-           f"param_value: {once_message.param_value}, cost: {once_message.cost}, tokens: {once_message.tokens}")
-=======
-    def append(self, once_message: OnceConversation) -> None:
         logger.debug(f"db history append: {once_message}")
->>>>>>> a92f3408
         chat_history: ChatHistoryEntity = self.chat_history_dao.get_by_uid(
             self.chat_seesion_id
         )
