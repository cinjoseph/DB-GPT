import json
from pilot.prompts.prompt_new import PromptTemplate
from pilot.configs.config import Config
from pilot.scene.base import ChatScene
from pilot.common.schema import SeparatorStyle, ExampleType

from pilot.scene.chat_execution.out_parser import PluginChatOutputParser
<<<<<<< HEAD
from pilot.scene.chat_execution.example import example

CFG = Config()

# PROMPT_SCENE_DEFINE = """You are an AI designed to solve the user's goals with given commands, please follow the prompts and constraints of the system's input for your answers."""
PROMPT_SCENE_DEFINE = "You are an AI designed to solve the user's goals with given commands, please follow the  constraints of the system's input for your answers."

=======
from pilot.scene.chat_execution.example import plugin_example

CFG = Config()

PROMPT_SCENE_DEFINE = "You are an AI designed to solve the user's goals with given commands, please follow the  constraints of the system's input for your answers."
>>>>>>> 3ce9d2fa

_DEFAULT_TEMPLATE = """
Goals: 
    {input}
    
Constraints:
0.Exclusively use the commands listed in double quotes e.g. "command name"
{constraints}
    
Commands:
{commands_infos}

Please response strictly according to the following json format:
{response}
Ensure the response is correct json and can be parsed by Python json.loads
"""

RESPONSE_FORMAT = {
    "thoughts": "thought text",
    "speak": "thoughts summary to say to user",
    "command": {"name": "command name", "args": {"arg name": "value"}},
}


EXAMPLE_TYPE = ExampleType.ONE_SHOT
PROMPT_SEP = SeparatorStyle.SINGLE.value
### Whether the model service is streaming output
PROMPT_NEED_STREAM_OUT = False

prompt = PromptTemplate(
    template_scene=ChatScene.ChatExecution.value,
    input_variables=["input", "constraints", "commands_infos", "response"],
    response_format=json.dumps(RESPONSE_FORMAT, indent=4),
    template_define=PROMPT_SCENE_DEFINE,
    template=_DEFAULT_TEMPLATE,
    stream_out=PROMPT_NEED_STREAM_OUT,
    output_parser=PluginChatOutputParser(
        sep=PROMPT_SEP, is_stream_out=PROMPT_NEED_STREAM_OUT
    ),
<<<<<<< HEAD
    example=example,
=======
    example_selector=plugin_example,
>>>>>>> 3ce9d2fa
)

CFG.prompt_templates.update({prompt.template_scene: prompt})<|MERGE_RESOLUTION|>--- conflicted
+++ resolved
@@ -5,21 +5,11 @@
 from pilot.common.schema import SeparatorStyle, ExampleType
 
 from pilot.scene.chat_execution.out_parser import PluginChatOutputParser
-<<<<<<< HEAD
-from pilot.scene.chat_execution.example import example
-
-CFG = Config()
-
-# PROMPT_SCENE_DEFINE = """You are an AI designed to solve the user's goals with given commands, please follow the prompts and constraints of the system's input for your answers."""
-PROMPT_SCENE_DEFINE = "You are an AI designed to solve the user's goals with given commands, please follow the  constraints of the system's input for your answers."
-
-=======
 from pilot.scene.chat_execution.example import plugin_example
 
 CFG = Config()
 
 PROMPT_SCENE_DEFINE = "You are an AI designed to solve the user's goals with given commands, please follow the  constraints of the system's input for your answers."
->>>>>>> 3ce9d2fa
 
 _DEFAULT_TEMPLATE = """
 Goals: 
@@ -59,11 +49,7 @@
     output_parser=PluginChatOutputParser(
         sep=PROMPT_SEP, is_stream_out=PROMPT_NEED_STREAM_OUT
     ),
-<<<<<<< HEAD
-    example=example,
-=======
     example_selector=plugin_example,
->>>>>>> 3ce9d2fa
 )
 
 CFG.prompt_templates.update({prompt.template_scene: prompt})