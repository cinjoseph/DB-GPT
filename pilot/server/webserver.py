#!/usr/bin/env python3
# -*- coding: utf-8 -*-

import argparse
import datetime
import json
import os
import shutil
import sys
import time
import uuid
from urllib.parse import urljoin

import gradio as gr
import requests
from langchain import PromptTemplate

ROOT_PATH = os.path.dirname(os.path.dirname(os.path.dirname(os.path.abspath(__file__))))
sys.path.append(ROOT_PATH)

<<<<<<< HEAD
from pilot.configs.model_config import LOGDIR, DATASETS_DIR

from pilot.plugins import scan_plugins
from pilot.configs.config import Config
from pilot.commands.command_mange import CommandRegistry
from pilot.prompts.auto_mode_prompt import AutoModePrompt
from pilot.prompts.generator import PromptGenerator
from pilot.scene.base_chat import BaseChat

=======
from pilot.commands.command import execute_ai_response_json
from pilot.commands.command_mange import CommandRegistry
>>>>>>> 867471c0
from pilot.commands.exception_not_commands import NotCommands
from pilot.configs.config import Config
from pilot.configs.model_config import (
    DATASETS_DIR,
    KNOWLEDGE_UPLOAD_ROOT_PATH,
    LLM_MODEL_CONFIG,
    LOGDIR,
    VECTOR_SEARCH_TOP_K,
)
from pilot.connections.mysql import MySQLOperator
from pilot.conversation import (
    SeparatorStyle,
    conv_qa_prompt_template,
    conv_templates,
    conversation_sql_mode,
    conversation_types,
    default_conversation,
)
from pilot.plugins import scan_plugins
from pilot.prompts.auto_mode_prompt import AutoModePrompt
from pilot.prompts.generator import PromptGenerator
from pilot.server.gradio_css import code_highlight_css
from pilot.server.gradio_patch import Chatbot as grChatbot
<<<<<<< HEAD

from pilot.commands.command import execute_ai_response_json
from pilot.scene.base import ChatScene
from pilot.scene.chat_factory import ChatFactory
=======
from pilot.server.vectordb_qa import KnownLedgeBaseQA
from pilot.source_embedding.knowledge_embedding import KnowledgeEmbedding
from pilot.utils import build_logger, server_error_msg
from pilot.vector_store.extract_tovec import (
    get_vector_storelist,
    knownledge_tovec_st,
    load_knownledge_from_doc,
)
>>>>>>> 867471c0

logger = build_logger("webserver", LOGDIR + "webserver.log")
headers = {"User-Agent": "dbgpt Client"}

no_change_btn = gr.Button.update()
enable_btn = gr.Button.update(interactive=True)
disable_btn = gr.Button.update(interactive=True)

enable_moderation = False
models = []
dbs = []
vs_list = ["新建知识库"] + get_vector_storelist()
autogpt = False
vector_store_client = None
vector_store_name = {"vs_name": ""}

priority = {"vicuna-13b": "aaa"}

# 加载插件
CFG = Config()
<<<<<<< HEAD
CHAT_FACTORY = ChatFactory()
=======
>>>>>>> 867471c0

DB_SETTINGS = {
    "user": CFG.LOCAL_DB_USER,
    "password": CFG.LOCAL_DB_PASSWORD,
    "host": CFG.LOCAL_DB_HOST,
    "port": CFG.LOCAL_DB_PORT,
}


def get_simlar(q):
    docsearch = knownledge_tovec_st(os.path.join(DATASETS_DIR, "plan.md"))
    docs = docsearch.similarity_search_with_score(q, k=1)

    contents = [dc.page_content for dc, _ in docs]
    return "\n".join(contents)


def gen_sqlgen_conversation(dbname):
    mo = MySQLOperator(**DB_SETTINGS)

    message = ""

    schemas = mo.get_schema(dbname)
    for s in schemas:
        message += s["schema_info"] + ";"
    return f"数据库{dbname}的Schema信息如下: {message}\n"


def get_database_list():
    mo = MySQLOperator(**DB_SETTINGS)
    return mo.get_db_list()


get_window_url_params = """
function() {
    const params = new URLSearchParams(window.location.search);
    url_params = Object.fromEntries(params);
    console.log(url_params);
    gradioURL = window.location.href
    if (!gradioURL.endsWith('?__theme=dark')) {
        window.location.replace(gradioURL + '?__theme=dark');
    }
    return url_params;
    }
"""


def load_demo(url_params, request: gr.Request):
    logger.info(f"load_demo. ip: {request.client.host}. params: {url_params}")

    # dbs = get_database_list()
    dropdown_update = gr.Dropdown.update(visible=True)
    if dbs:
        gr.Dropdown.update(choices=dbs)

    state = default_conversation.copy()
<<<<<<< HEAD

    unique_id = uuid.uuid1()
    state.conv_id = str(unique_id)

    return (state,
            dropdown_update,
            gr.Chatbot.update(visible=True),
            gr.Textbox.update(visible=True),
            gr.Button.update(visible=True),
            gr.Row.update(visible=True),
            gr.Accordion.update(visible=True))
=======
    return (
        state,
        dropdown_update,
        gr.Chatbot.update(visible=True),
        gr.Textbox.update(visible=True),
        gr.Button.update(visible=True),
        gr.Row.update(visible=True),
        gr.Accordion.update(visible=True),
    )
>>>>>>> 867471c0


def get_conv_log_filename():
    t = datetime.datetime.now()
    name = os.path.join(LOGDIR, f"{t.year}-{t.month:02d}-{t.day:02d}-conv.json")
    return name


def regenerate(state, request: gr.Request):
    logger.info(f"regenerate. ip: {request.client.host}")
    state.messages[-1][-1] = None
    state.skip_next = False
    return (state, state.to_gradio_chatbot(), "") + (disable_btn,) * 5


def clear_history(request: gr.Request):
    logger.info(f"clear_history. ip: {request.client.host}")
    state = None
    return (state, [], "") + (disable_btn,) * 5


def add_text(state, text, request: gr.Request):
    logger.info(f"add_text. ip: {request.client.host}. len: {len(text)}")
    if len(text) <= 0:
        state.skip_next = True
        return (state, state.to_gradio_chatbot(), "") + (no_change_btn,) * 5

    """ Default support 4000 tokens, if tokens too lang, we will cut off  """
    text = text[:4000]
    state.append_message(state.roles[0], text)
    state.append_message(state.roles[1], None)
    state.skip_next = False
    ### TODO
    state.last_user_input = text
    return (state, state.to_gradio_chatbot(), "") + (disable_btn,) * 5


def post_process_code(code):
    sep = "\n```"
    if sep in code:
        blocks = code.split(sep)
        if len(blocks) % 2 == 1:
            for i in range(1, len(blocks), 2):
                blocks[i] = blocks[i].replace("\\_", "_")
        code = sep.join(blocks)
    return code


<<<<<<< HEAD
def get_chat_mode(mode, sql_mode, db_selector) -> ChatScene:
    if mode == conversation_types["default_knownledge"] and not db_selector:
        return ChatScene.ChatKnowledge
    elif mode == conversation_types["custome"] and not db_selector:
        return ChatScene.ChatNewKnowledge
    elif sql_mode == conversation_sql_mode["auto_execute_ai_response"] and db_selector:
        return ChatScene.ChatWithDb

    elif mode == conversation_types["auto_execute_plugin"] and not db_selector:
        return ChatScene.ChatExecution
    else:
     return ChatScene.ChatNormal
=======
def http_bot(
    state, mode, sql_mode, db_selector, temperature, max_new_tokens, request: gr.Request
):
    if sql_mode == conversation_sql_mode["auto_execute_ai_response"]:
        print("AUTO DB-GPT模式.")
    if sql_mode == conversation_sql_mode["dont_execute_ai_response"]:
        print("标准DB-GPT模式.")
    print("是否是AUTO-GPT模式.", autogpt)
>>>>>>> 867471c0


def http_bot(state, mode, sql_mode, db_selector, temperature, max_new_tokens, request: gr.Request):
    logger.info(f"User message send!{state.conv_id},{sql_mode},{db_selector}")
    start_tstamp = time.time()
    scene:ChatScene = get_chat_mode(mode, sql_mode, db_selector)
    print(f"当前对话模式:{scene.value}")
    model_name = CFG.LLM_MODEL

    if ChatScene.ChatWithDb == scene:
        logger.info("基于DB对话走新的模式！")
        chat_param ={
            "chat_session_id": state.conv_id,
            "db_name": db_selector,
            "user_input": state.last_user_input
        }
        chat: BaseChat =  CHAT_FACTORY.get_implementation(scene.value, **chat_param)
        chat.call()
        state.messages[-1][-1] =  f"{chat.current_ai_response()}"
        yield (state, state.to_gradio_chatbot()) + (enable_btn,) * 5

    else:

        dbname = db_selector
        # TODO 这里的请求需要拼接现有知识库, 使得其根据现有知识库作答, 所以prompt需要继续优化
        if state.skip_next:
            # This generate call is skipped due to invalid inputs
            yield (state, state.to_gradio_chatbot()) + (no_change_btn,) * 5
            return

        if len(state.messages) == state.offset + 2:
            query = state.messages[-2][1]

<<<<<<< HEAD
=======
    cfg = Config()
    auto_prompt = AutoModePrompt()
    auto_prompt.command_registry = cfg.command_registry

    # TODO when tab mode is AUTO_GPT, Prompt need to rebuild.
    if len(state.messages) == state.offset + 2:
        query = state.messages[-2][1]
        # 第一轮对话需要加入提示Prompt
        if sql_mode == conversation_sql_mode["auto_execute_ai_response"]:
            # autogpt模式的第一轮对话需要 构建专属prompt
            system_prompt = auto_prompt.construct_first_prompt(
                fisrt_message=[query], db_schemes=gen_sqlgen_conversation(dbname)
            )
            logger.info("[TEST]:" + system_prompt)
            template_name = "auto_dbgpt_one_shot"
            new_state = conv_templates[template_name].copy()
            new_state.append_message(role="USER", message=system_prompt)
            # new_state.append_message(new_state.roles[0], query)
            new_state.append_message(new_state.roles[1], None)
        else:
>>>>>>> 867471c0
            template_name = "conv_one_shot"
            new_state = conv_templates[template_name].copy()
            # prompt 中添加上下文提示, 根据已有知识对话, 上下文提示是否也应该放在第一轮, 还是每一轮都添加上下文?
            # 如果用户侧的问题跨度很大, 应该每一轮都加提示。
            if db_selector:
                new_state.append_message(
                    new_state.roles[0], gen_sqlgen_conversation(dbname) + query
                )
                new_state.append_message(new_state.roles[1], None)
            else:
                new_state.append_message(new_state.roles[0], query)
                new_state.append_message(new_state.roles[1], None)

<<<<<<< HEAD
            new_state.conv_id = uuid.uuid4().hex
            state = new_state


        prompt = state.get_prompt()
=======
        new_state.conv_id = uuid.uuid4().hex
        state = new_state
    else:
        ### 后续对话
        query = state.messages[-2][1]
        # 第一轮对话需要加入提示Prompt
        if mode == conversation_types["custome"]:
            template_name = "conv_one_shot"
            new_state = conv_templates[template_name].copy()
            # prompt 中添加上下文提示, 根据已有知识对话, 上下文提示是否也应该放在第一轮, 还是每一轮都添加上下文?
            # 如果用户侧的问题跨度很大, 应该每一轮都加提示。
            if db_selector:
                new_state.append_message(
                    new_state.roles[0], gen_sqlgen_conversation(dbname) + query
                )
                new_state.append_message(new_state.roles[1], None)
            else:
                new_state.append_message(new_state.roles[0], query)
                new_state.append_message(new_state.roles[1], None)
            state = new_state
        elif sql_mode == conversation_sql_mode["auto_execute_ai_response"]:
            ## 获取最后一次插件的返回
            follow_up_prompt = auto_prompt.construct_follow_up_prompt([query])
            state.messages[0][0] = ""
            state.messages[0][1] = ""
            state.messages[-2][1] = follow_up_prompt
    prompt = state.get_prompt()
    skip_echo_len = len(prompt.replace("</s>", " ")) + 1
    if mode == conversation_types["default_knownledge"] and not db_selector:
        query = state.messages[-2][1]
        knqa = KnownLedgeBaseQA()
        state.messages[-2][1] = knqa.get_similar_answer(query)
        prompt = state.get_prompt()
        state.messages[-2][1] = query
        skip_echo_len = len(prompt.replace("</s>", " ")) + 1

    if mode == conversation_types["custome"] and not db_selector:
        print("vector store name: ", vector_store_name["vs_name"])
        vector_store_config = {
            "vector_store_name": vector_store_name["vs_name"],
            "text_field": "content",
            "vector_store_path": KNOWLEDGE_UPLOAD_ROOT_PATH,
        }
        knowledge_embedding_client = KnowledgeEmbedding(
            file_path="",
            model_name=LLM_MODEL_CONFIG["text2vec"],
            local_persist=False,
            vector_store_config=vector_store_config,
        )
        query = state.messages[-2][1]
        docs = knowledge_embedding_client.similar_search(query, VECTOR_SEARCH_TOP_K)
        context = [d.page_content for d in docs]
        prompt_template = PromptTemplate(
            template=conv_qa_prompt_template, input_variables=["context", "question"]
        )
        result = prompt_template.format(context="\n".join(context), question=query)
        state.messages[-2][1] = result
        prompt = state.get_prompt()
        print("prompt length:" + str(len(prompt)))

        if len(prompt) > 4000:
            logger.info("prompt length greater than 4000, rebuild")
            context = context[:2000]
            prompt_template = PromptTemplate(
                template=conv_qa_prompt_template,
                input_variables=["context", "question"],
            )
            result = prompt_template.format(context="\n".join(context), question=query)
            state.messages[-2][1] = result
            prompt = state.get_prompt()
            print("new prompt length:" + str(len(prompt)))

        state.messages[-2][1] = query
>>>>>>> 867471c0
        skip_echo_len = len(prompt.replace("</s>", " ")) + 1
        if mode == conversation_types["default_knownledge"] and not db_selector:
            query = state.messages[-2][1]
            knqa = KnownLedgeBaseQA()
            state.messages[-2][1] = knqa.get_similar_answer(query)
            prompt = state.get_prompt()
            state.messages[-2][1] = query
            skip_echo_len = len(prompt.replace("</s>", " ")) + 1

        if mode == conversation_types["custome"] and not db_selector:
            persist_dir = os.path.join(KNOWLEDGE_UPLOAD_ROOT_PATH, vector_store_name["vs_name"] + ".vectordb")
            print("向量数据库持久化地址: ", persist_dir)
            knowledge_embedding_client = KnowledgeEmbedding(file_path="", model_name=LLM_MODEL_CONFIG["sentence-transforms"], vector_store_config={ "vector_store_name": vector_store_name["vs_name"],
                                                                "vector_store_path": KNOWLEDGE_UPLOAD_ROOT_PATH})
            query = state.messages[-2][1]
            docs = knowledge_embedding_client.similar_search(query, 1)
            context = [d.page_content for d in docs]
            prompt_template = PromptTemplate(
                template=conv_qa_prompt_template,
                input_variables=["context", "question"]
            )
            result = prompt_template.format(context="\n".join(context), question=query)
            state.messages[-2][1] = result
            prompt = state.get_prompt()
            state.messages[-2][1] = query
            skip_echo_len = len(prompt.replace("</s>", " ")) + 1
        # Make requests
        payload = {
            "model": model_name,
            "prompt": prompt,
            "temperature": float(temperature),
            "max_new_tokens": int(max_new_tokens),
            "stop": state.sep if state.sep_style == SeparatorStyle.SINGLE else state.sep2,
        }
        logger.info(f"Requert: \n{payload}")

<<<<<<< HEAD
=======
    # Make requests
    payload = {
        "model": model_name,
        "prompt": prompt,
        "temperature": float(temperature),
        "max_new_tokens": int(max_new_tokens),
        "stop": state.sep if state.sep_style == SeparatorStyle.SINGLE else state.sep2,
    }
    logger.info(f"Requert: \n{payload}")

    if sql_mode == conversation_sql_mode["auto_execute_ai_response"]:
        response = requests.post(
            urljoin(CFG.MODEL_SERVER, "generate"),
            headers=headers,
            json=payload,
            timeout=120,
        )

        print(response.json())
        print(str(response))
        try:
            text = response.text.strip()
            text = text.rstrip()
            respObj = json.loads(text)

            xx = respObj["response"]
            xx = xx.strip(b"\x00".decode())
            respObj_ex = json.loads(xx)
            if respObj_ex["error_code"] == 0:
                ai_response = None
                all_text = respObj_ex["text"]
                ### 解析返回文本，获取AI回复部分
                tmpResp = all_text.split(state.sep)
                last_index = -1
                for i in range(len(tmpResp)):
                    if tmpResp[i].find("ASSISTANT:") != -1:
                        last_index = i
                ai_response = tmpResp[last_index]
                ai_response = ai_response.replace("ASSISTANT:", "")
                ai_response = ai_response.replace("\n", "")
                ai_response = ai_response.replace("\_", "_")

                print(ai_response)
                if ai_response == None:
                    state.messages[-1][-1] = "ASSISTANT未能正确回复，回复结果为:\n" + all_text
                    yield (state, state.to_gradio_chatbot()) + (no_change_btn,) * 5
                else:
                    plugin_resp = execute_ai_response_json(
                        auto_prompt.prompt_generator, ai_response
                    )
                    cfg.set_last_plugin_return(plugin_resp)
                    print(plugin_resp)
                    state.messages[-1][-1] = (
                        "Model推理信息:\n" + ai_response + "\n\nDB-GPT执行结果:\n" + plugin_resp
                    )
                    yield (state, state.to_gradio_chatbot()) + (no_change_btn,) * 5
        except NotCommands as e:
            print("命令执行:" + e.message)
            state.messages[-1][-1] = (
                "命令执行:" + e.message + "\n模型输出:\n" + str(ai_response)
            )
            yield (state, state.to_gradio_chatbot()) + (no_change_btn,) * 5
    else:
>>>>>>> 867471c0
        # 流式输出
        state.messages[-1][-1] = "▌"
        yield (state, state.to_gradio_chatbot()) + (disable_btn,) * 5

        try:
            # Stream output
            response = requests.post(
                urljoin(CFG.MODEL_SERVER, "generate_stream"),
                headers=headers,
                json=payload,
                stream=True,
                timeout=20,
            )
            for chunk in response.iter_lines(decode_unicode=False, delimiter=b"\0"):
                if chunk:
                    data = json.loads(chunk.decode())

                    """ TODO Multi mode output handler,  rewrite this for multi model, use adapter mode.
                    """
                    if data["error_code"] == 0:
                        if "vicuna" in CFG.LLM_MODEL:
                            output = data["text"][skip_echo_len:].strip()
                        else:
                            output = data["text"].strip()

                        output = post_process_code(output)
                        state.messages[-1][-1] = output + "▌"
                        yield (state, state.to_gradio_chatbot()) + (disable_btn,) * 5
                    else:
                        output = data["text"] + f" (error_code: {data['error_code']})"
                        state.messages[-1][-1] = output
                        yield (state, state.to_gradio_chatbot()) + (
                            disable_btn,
                            disable_btn,
                            disable_btn,
                            enable_btn,
                            enable_btn,
                        )
                        return

        except requests.exceptions.RequestException as e:
            state.messages[-1][-1] = server_error_msg + f" (error_code: 4)"
            yield (state, state.to_gradio_chatbot()) + (
                disable_btn,
                disable_btn,
                disable_btn,
                enable_btn,
                enable_btn,
            )
            return

        state.messages[-1][-1] = state.messages[-1][-1][:-1]
        yield (state, state.to_gradio_chatbot()) + (enable_btn,) * 5

        # 记录运行日志
        finish_tstamp = time.time()
        logger.info(f"{output}")

        with open(get_conv_log_filename(), "a") as fout:
            data = {
                "tstamp": round(finish_tstamp, 4),
                "type": "chat",
                "model": model_name,
                "start": round(start_tstamp, 4),
                "finish": round(start_tstamp, 4),
                "state": state.dict(),
                "ip": request.client.host,
            }
            fout.write(json.dumps(data) + "\n")


block_css = (
    code_highlight_css
    + """
        pre {
            white-space: pre-wrap;       /* Since CSS 2.1 */
            white-space: -moz-pre-wrap;  /* Mozilla, since 1999 */
            white-space: -pre-wrap;      /* Opera 4-6 */
            white-space: -o-pre-wrap;    /* Opera 7 */
            word-wrap: break-word;       /* Internet Explorer 5.5+ */
        }
        #notice_markdown th {
            display: none;
        }
            """
)


def change_sql_mode(sql_mode):
    if sql_mode in ["直接执行结果"]:
        return gr.update(visible=True)
    else:
        return gr.update(visible=False)


def change_mode(mode):
    if mode in ["默认知识库对话", "LLM原生对话"]:
        return gr.update(visible=False)
    else:
        return gr.update(visible=True)


def change_tab():
    autogpt = True


def build_single_model_ui():
    notice_markdown = """
    # DB-GPT
    
    [DB-GPT](https://github.com/csunny/DB-GPT) 是一个开源的以数据库为基础的GPT实验项目，使用本地化的GPT大模型与您的数据和环境进行交互，无数据泄露风险，100% 私密，100% 安全。 
    """
    learn_more_markdown = """ 
        ### Licence
        The service is a research preview intended for non-commercial use only. subject to the model [License](https://github.com/facebookresearch/llama/blob/main/MODEL_CARD.md) of Vicuna-13B 
    """

    state = gr.State()

    gr.Markdown(notice_markdown, elem_id="notice_markdown")

    with gr.Accordion("参数", open=False, visible=False) as parameter_row:
        temperature = gr.Slider(
            minimum=0.0,
            maximum=1.0,
            value=0.7,
            step=0.1,
            interactive=True,
            label="Temperature",
        )

        max_output_tokens = gr.Slider(
            minimum=0,
            maximum=1024,
            value=512,
            step=64,
            interactive=True,
            label="最大输出Token数",
        )
    tabs = gr.Tabs()
    with tabs:
        tab_sql = gr.TabItem("SQL生成与诊断", elem_id="SQL")
        with tab_sql:
            # TODO A selector to choose database
            with gr.Row(elem_id="db_selector"):
                db_selector = gr.Dropdown(
                    label="请选择数据库",
                    choices=dbs,
                    value=dbs[0] if len(models) > 0 else "",
                    interactive=True,
                    show_label=True,
                ).style(container=False)

            sql_mode = gr.Radio(["直接执行结果", "不执行结果"], show_label=False, value="不执行结果")
            sql_vs_setting = gr.Markdown("自动执行模式下, DB-GPT可以具备执行SQL、从网络读取知识自动化存储学习的能力")
            sql_mode.change(fn=change_sql_mode, inputs=sql_mode, outputs=sql_vs_setting)

        tab_qa = gr.TabItem("知识问答", elem_id="QA")
        with tab_qa:
            mode = gr.Radio(
                ["LLM原生对话", "默认知识库对话", "新增知识库对话"], show_label=False, value="LLM原生对话"
            )
            vs_setting = gr.Accordion("配置知识库", open=False)
            mode.change(fn=change_mode, inputs=mode, outputs=vs_setting)
            with vs_setting:
                vs_name = gr.Textbox(label="新知识库名称", lines=1, interactive=True)
                vs_add = gr.Button("添加为新知识库")
                with gr.Column() as doc2vec:
                    gr.Markdown("向知识库中添加文件")
                    with gr.Tab("上传文件"):
                        files = gr.File(
                            label="添加文件",
                            file_types=[".txt", ".md", ".docx", ".pdf"],
                            file_count="multiple",
                            allow_flagged_uploads=True,
                            show_label=False,
                        )

                        load_file_button = gr.Button("上传并加载到知识库")
                    with gr.Tab("上传文件夹"):
<<<<<<< HEAD
                        folder_files = gr.File(label="添加文件夹",
                                               accept_multiple_files=True,
                                               file_count="directory",
                                               show_label=False)
=======
                        folder_files = gr.File(
                            label="添加文件夹",
                            accept_multiple_files=True,
                            file_count="directory",
                            show_label=False,
                        )
>>>>>>> 867471c0
                        load_folder_button = gr.Button("上传并加载到知识库")

    with gr.Blocks():
        chatbot = grChatbot(elem_id="chatbot", visible=False).style(height=550)
        with gr.Row():
            with gr.Column(scale=20):
                textbox = gr.Textbox(
                    show_label=False,
                    placeholder="Enter text and press ENTER",
                    visible=False,
                ).style(container=False)
            with gr.Column(scale=2, min_width=50):
                send_btn = gr.Button(value="发送", visible=False)

    with gr.Row(visible=False) as button_row:
        regenerate_btn = gr.Button(value="重新生成", interactive=False)
        clear_btn = gr.Button(value="清理", interactive=False)

    gr.Markdown(learn_more_markdown)
    btn_list = [regenerate_btn, clear_btn]
    regenerate_btn.click(regenerate, state, [state, chatbot, textbox] + btn_list).then(
        http_bot,
        [state, mode, sql_mode, db_selector, temperature, max_output_tokens],
        [state, chatbot] + btn_list,
    )
    clear_btn.click(clear_history, None, [state, chatbot, textbox] + btn_list)

    textbox.submit(
        add_text, [state, textbox], [state, chatbot, textbox] + btn_list
    ).then(
        http_bot,
        [state, mode, sql_mode, db_selector, temperature, max_output_tokens],
        [state, chatbot] + btn_list,
    )

    send_btn.click(
        add_text, [state, textbox], [state, chatbot, textbox] + btn_list
    ).then(
        http_bot,
        [state, mode, sql_mode, db_selector, temperature, max_output_tokens],
        [state, chatbot] + btn_list,
    )
    vs_add.click(
        fn=save_vs_name, show_progress=True, inputs=[vs_name], outputs=[vs_name]
    )
    load_file_button.click(
        fn=knowledge_embedding_store,
        show_progress=True,
        inputs=[vs_name, files],
        outputs=[vs_name],
    )
    load_folder_button.click(
        fn=knowledge_embedding_store,
        show_progress=True,
        inputs=[vs_name, folder_files],
        outputs=[vs_name],
    )
<<<<<<< HEAD
    vs_add.click(fn=save_vs_name, show_progress=True,
                 inputs=[vs_name],
                 outputs=[vs_name])
    load_file_button.click(fn=knowledge_embedding_store,
                           show_progress=True,
                           inputs=[vs_name, files],
                           outputs=[vs_name])
    load_folder_button.click(fn=knowledge_embedding_store,
                             show_progress=True,
                             inputs=[vs_name, folder_files],
                             outputs=[vs_name])
=======
>>>>>>> 867471c0
    return state, chatbot, textbox, send_btn, button_row, parameter_row


def build_webdemo():
    with gr.Blocks(
        title="数据库智能助手",
        # theme=gr.themes.Base(),
        theme=gr.themes.Default(),
        css=block_css,
    ) as demo:
        url_params = gr.JSON(visible=False)
        (
            state,
            chatbot,
            textbox,
            send_btn,
            button_row,
            parameter_row,
        ) = build_single_model_ui()

        if args.model_list_mode == "once":
            demo.load(
                load_demo,
                [url_params],
                [
                    state,
                    chatbot,
                    textbox,
                    send_btn,
                    button_row,
                    parameter_row,
                ],
                _js=get_window_url_params,
            )
        else:
            raise ValueError(f"Unknown model list mode: {args.model_list_mode}")
    return demo


def save_vs_name(vs_name):
    vector_store_name["vs_name"] = vs_name
    return vs_name


def knowledge_embedding_store(vs_id, files):
    # vs_path = os.path.join(VS_ROOT_PATH, vs_id)
    if not os.path.exists(os.path.join(KNOWLEDGE_UPLOAD_ROOT_PATH, vs_id)):
        os.makedirs(os.path.join(KNOWLEDGE_UPLOAD_ROOT_PATH, vs_id))
    for file in files:
        filename = os.path.split(file.name)[-1]
        shutil.move(
            file.name, os.path.join(KNOWLEDGE_UPLOAD_ROOT_PATH, vs_id, filename)
        )
        knowledge_embedding_client = KnowledgeEmbedding(
            file_path=os.path.join(KNOWLEDGE_UPLOAD_ROOT_PATH, vs_id, filename),
            model_name=LLM_MODEL_CONFIG["text2vec"],
            local_persist=False,
            vector_store_config={
                "vector_store_name": vector_store_name["vs_name"],
                "vector_store_path": KNOWLEDGE_UPLOAD_ROOT_PATH,
            },
        )
        knowledge_embedding_client.knowledge_embedding()

    logger.info("knowledge embedding success")
    return os.path.join(KNOWLEDGE_UPLOAD_ROOT_PATH, vs_id, vs_id + ".vectordb")


if __name__ == "__main__":
    parser = argparse.ArgumentParser()
    parser.add_argument("--host", type=str, default="0.0.0.0")
    parser.add_argument("--port", type=int)
    parser.add_argument("--concurrency-count", type=int, default=10)
    parser.add_argument(
        "--model-list-mode", type=str, default="once", choices=["once", "reload"]
    )
    parser.add_argument("--share", default=False, action="store_true")

    args = parser.parse_args()
    logger.info(f"args: {args}")
    # 配置初始化
    cfg = Config()

<<<<<<< HEAD
    dbs = cfg.local_db.get_database_list()

=======
    # dbs = get_database_list()
>>>>>>> 867471c0
    cfg.set_plugins(scan_plugins(cfg, cfg.debug_mode))

    # 加载插件可执行命令
    command_categories = [
        "pilot.commands.audio_text",
        "pilot.commands.image_gen",
    ]
    # 排除禁用命令
    command_categories = [
        x for x in command_categories if x not in cfg.disabled_command_categories
    ]
    command_registry = CommandRegistry()
    for command_category in command_categories:
        command_registry.import_commands(command_category)

    cfg.command_registry = command_registry

    logger.info(args)
    demo = build_webdemo()
    demo.queue(
        concurrency_count=args.concurrency_count, status_update_rate=10, api_open=False
    ).launch(
        server_name=args.host,
        server_port=args.port,
        share=args.share,
        max_threads=200,
    )<|MERGE_RESOLUTION|>--- conflicted
+++ resolved
@@ -18,20 +18,16 @@
 ROOT_PATH = os.path.dirname(os.path.dirname(os.path.dirname(os.path.abspath(__file__))))
 sys.path.append(ROOT_PATH)
 
-<<<<<<< HEAD
 from pilot.configs.model_config import LOGDIR, DATASETS_DIR
 
 from pilot.plugins import scan_plugins
 from pilot.configs.config import Config
+from pilot.commands.command import execute_ai_response_json
 from pilot.commands.command_mange import CommandRegistry
 from pilot.prompts.auto_mode_prompt import AutoModePrompt
 from pilot.prompts.generator import PromptGenerator
 from pilot.scene.base_chat import BaseChat
 
-=======
-from pilot.commands.command import execute_ai_response_json
-from pilot.commands.command_mange import CommandRegistry
->>>>>>> 867471c0
 from pilot.commands.exception_not_commands import NotCommands
 from pilot.configs.config import Config
 from pilot.configs.model_config import (
@@ -55,12 +51,6 @@
 from pilot.prompts.generator import PromptGenerator
 from pilot.server.gradio_css import code_highlight_css
 from pilot.server.gradio_patch import Chatbot as grChatbot
-<<<<<<< HEAD
-
-from pilot.commands.command import execute_ai_response_json
-from pilot.scene.base import ChatScene
-from pilot.scene.chat_factory import ChatFactory
-=======
 from pilot.server.vectordb_qa import KnownLedgeBaseQA
 from pilot.source_embedding.knowledge_embedding import KnowledgeEmbedding
 from pilot.utils import build_logger, server_error_msg
@@ -69,7 +59,10 @@
     knownledge_tovec_st,
     load_knownledge_from_doc,
 )
->>>>>>> 867471c0
+
+from pilot.commands.command import execute_ai_response_json
+from pilot.scene.base import ChatScene
+from pilot.scene.chat_factory import ChatFactory
 
 logger = build_logger("webserver", LOGDIR + "webserver.log")
 headers = {"User-Agent": "dbgpt Client"}
@@ -90,10 +83,7 @@
 
 # 加载插件
 CFG = Config()
-<<<<<<< HEAD
 CHAT_FACTORY = ChatFactory()
-=======
->>>>>>> 867471c0
 
 DB_SETTINGS = {
     "user": CFG.LOCAL_DB_USER,
@@ -150,7 +140,6 @@
         gr.Dropdown.update(choices=dbs)
 
     state = default_conversation.copy()
-<<<<<<< HEAD
 
     unique_id = uuid.uuid1()
     state.conv_id = str(unique_id)
@@ -162,17 +151,6 @@
             gr.Button.update(visible=True),
             gr.Row.update(visible=True),
             gr.Accordion.update(visible=True))
-=======
-    return (
-        state,
-        dropdown_update,
-        gr.Chatbot.update(visible=True),
-        gr.Textbox.update(visible=True),
-        gr.Button.update(visible=True),
-        gr.Row.update(visible=True),
-        gr.Accordion.update(visible=True),
-    )
->>>>>>> 867471c0
 
 
 def get_conv_log_filename():
@@ -221,7 +199,6 @@
     return code
 
 
-<<<<<<< HEAD
 def get_chat_mode(mode, sql_mode, db_selector) -> ChatScene:
     if mode == conversation_types["default_knownledge"] and not db_selector:
         return ChatScene.ChatKnowledge
@@ -234,16 +211,6 @@
         return ChatScene.ChatExecution
     else:
      return ChatScene.ChatNormal
-=======
-def http_bot(
-    state, mode, sql_mode, db_selector, temperature, max_new_tokens, request: gr.Request
-):
-    if sql_mode == conversation_sql_mode["auto_execute_ai_response"]:
-        print("AUTO DB-GPT模式.")
-    if sql_mode == conversation_sql_mode["dont_execute_ai_response"]:
-        print("标准DB-GPT模式.")
-    print("是否是AUTO-GPT模式.", autogpt)
->>>>>>> 867471c0
 
 
 def http_bot(state, mode, sql_mode, db_selector, temperature, max_new_tokens, request: gr.Request):
@@ -277,123 +244,22 @@
         if len(state.messages) == state.offset + 2:
             query = state.messages[-2][1]
 
-<<<<<<< HEAD
-=======
-    cfg = Config()
-    auto_prompt = AutoModePrompt()
-    auto_prompt.command_registry = cfg.command_registry
-
-    # TODO when tab mode is AUTO_GPT, Prompt need to rebuild.
-    if len(state.messages) == state.offset + 2:
-        query = state.messages[-2][1]
-        # 第一轮对话需要加入提示Prompt
-        if sql_mode == conversation_sql_mode["auto_execute_ai_response"]:
-            # autogpt模式的第一轮对话需要 构建专属prompt
-            system_prompt = auto_prompt.construct_first_prompt(
-                fisrt_message=[query], db_schemes=gen_sqlgen_conversation(dbname)
-            )
-            logger.info("[TEST]:" + system_prompt)
-            template_name = "auto_dbgpt_one_shot"
-            new_state = conv_templates[template_name].copy()
-            new_state.append_message(role="USER", message=system_prompt)
-            # new_state.append_message(new_state.roles[0], query)
-            new_state.append_message(new_state.roles[1], None)
-        else:
->>>>>>> 867471c0
             template_name = "conv_one_shot"
             new_state = conv_templates[template_name].copy()
             # prompt 中添加上下文提示, 根据已有知识对话, 上下文提示是否也应该放在第一轮, 还是每一轮都添加上下文?
             # 如果用户侧的问题跨度很大, 应该每一轮都加提示。
             if db_selector:
-                new_state.append_message(
-                    new_state.roles[0], gen_sqlgen_conversation(dbname) + query
-                )
+                new_state.append_message(new_state.roles[0], gen_sqlgen_conversation(dbname) + query)
                 new_state.append_message(new_state.roles[1], None)
             else:
                 new_state.append_message(new_state.roles[0], query)
                 new_state.append_message(new_state.roles[1], None)
 
-<<<<<<< HEAD
             new_state.conv_id = uuid.uuid4().hex
             state = new_state
 
 
         prompt = state.get_prompt()
-=======
-        new_state.conv_id = uuid.uuid4().hex
-        state = new_state
-    else:
-        ### 后续对话
-        query = state.messages[-2][1]
-        # 第一轮对话需要加入提示Prompt
-        if mode == conversation_types["custome"]:
-            template_name = "conv_one_shot"
-            new_state = conv_templates[template_name].copy()
-            # prompt 中添加上下文提示, 根据已有知识对话, 上下文提示是否也应该放在第一轮, 还是每一轮都添加上下文?
-            # 如果用户侧的问题跨度很大, 应该每一轮都加提示。
-            if db_selector:
-                new_state.append_message(
-                    new_state.roles[0], gen_sqlgen_conversation(dbname) + query
-                )
-                new_state.append_message(new_state.roles[1], None)
-            else:
-                new_state.append_message(new_state.roles[0], query)
-                new_state.append_message(new_state.roles[1], None)
-            state = new_state
-        elif sql_mode == conversation_sql_mode["auto_execute_ai_response"]:
-            ## 获取最后一次插件的返回
-            follow_up_prompt = auto_prompt.construct_follow_up_prompt([query])
-            state.messages[0][0] = ""
-            state.messages[0][1] = ""
-            state.messages[-2][1] = follow_up_prompt
-    prompt = state.get_prompt()
-    skip_echo_len = len(prompt.replace("</s>", " ")) + 1
-    if mode == conversation_types["default_knownledge"] and not db_selector:
-        query = state.messages[-2][1]
-        knqa = KnownLedgeBaseQA()
-        state.messages[-2][1] = knqa.get_similar_answer(query)
-        prompt = state.get_prompt()
-        state.messages[-2][1] = query
-        skip_echo_len = len(prompt.replace("</s>", " ")) + 1
-
-    if mode == conversation_types["custome"] and not db_selector:
-        print("vector store name: ", vector_store_name["vs_name"])
-        vector_store_config = {
-            "vector_store_name": vector_store_name["vs_name"],
-            "text_field": "content",
-            "vector_store_path": KNOWLEDGE_UPLOAD_ROOT_PATH,
-        }
-        knowledge_embedding_client = KnowledgeEmbedding(
-            file_path="",
-            model_name=LLM_MODEL_CONFIG["text2vec"],
-            local_persist=False,
-            vector_store_config=vector_store_config,
-        )
-        query = state.messages[-2][1]
-        docs = knowledge_embedding_client.similar_search(query, VECTOR_SEARCH_TOP_K)
-        context = [d.page_content for d in docs]
-        prompt_template = PromptTemplate(
-            template=conv_qa_prompt_template, input_variables=["context", "question"]
-        )
-        result = prompt_template.format(context="\n".join(context), question=query)
-        state.messages[-2][1] = result
-        prompt = state.get_prompt()
-        print("prompt length:" + str(len(prompt)))
-
-        if len(prompt) > 4000:
-            logger.info("prompt length greater than 4000, rebuild")
-            context = context[:2000]
-            prompt_template = PromptTemplate(
-                template=conv_qa_prompt_template,
-                input_variables=["context", "question"],
-            )
-            result = prompt_template.format(context="\n".join(context), question=query)
-            state.messages[-2][1] = result
-            prompt = state.get_prompt()
-            print("new prompt length:" + str(len(prompt)))
-
-        state.messages[-2][1] = query
->>>>>>> 867471c0
         skip_echo_len = len(prompt.replace("</s>", " ")) + 1
         if mode == conversation_types["default_knownledge"] and not db_selector:
             query = state.messages[-2][1]
@@ -430,97 +296,19 @@
         }
         logger.info(f"Requert: \n{payload}")
 
-<<<<<<< HEAD
-=======
-    # Make requests
-    payload = {
-        "model": model_name,
-        "prompt": prompt,
-        "temperature": float(temperature),
-        "max_new_tokens": int(max_new_tokens),
-        "stop": state.sep if state.sep_style == SeparatorStyle.SINGLE else state.sep2,
-    }
-    logger.info(f"Requert: \n{payload}")
-
-    if sql_mode == conversation_sql_mode["auto_execute_ai_response"]:
-        response = requests.post(
-            urljoin(CFG.MODEL_SERVER, "generate"),
-            headers=headers,
-            json=payload,
-            timeout=120,
-        )
-
-        print(response.json())
-        print(str(response))
-        try:
-            text = response.text.strip()
-            text = text.rstrip()
-            respObj = json.loads(text)
-
-            xx = respObj["response"]
-            xx = xx.strip(b"\x00".decode())
-            respObj_ex = json.loads(xx)
-            if respObj_ex["error_code"] == 0:
-                ai_response = None
-                all_text = respObj_ex["text"]
-                ### 解析返回文本，获取AI回复部分
-                tmpResp = all_text.split(state.sep)
-                last_index = -1
-                for i in range(len(tmpResp)):
-                    if tmpResp[i].find("ASSISTANT:") != -1:
-                        last_index = i
-                ai_response = tmpResp[last_index]
-                ai_response = ai_response.replace("ASSISTANT:", "")
-                ai_response = ai_response.replace("\n", "")
-                ai_response = ai_response.replace("\_", "_")
-
-                print(ai_response)
-                if ai_response == None:
-                    state.messages[-1][-1] = "ASSISTANT未能正确回复，回复结果为:\n" + all_text
-                    yield (state, state.to_gradio_chatbot()) + (no_change_btn,) * 5
-                else:
-                    plugin_resp = execute_ai_response_json(
-                        auto_prompt.prompt_generator, ai_response
-                    )
-                    cfg.set_last_plugin_return(plugin_resp)
-                    print(plugin_resp)
-                    state.messages[-1][-1] = (
-                        "Model推理信息:\n" + ai_response + "\n\nDB-GPT执行结果:\n" + plugin_resp
-                    )
-                    yield (state, state.to_gradio_chatbot()) + (no_change_btn,) * 5
-        except NotCommands as e:
-            print("命令执行:" + e.message)
-            state.messages[-1][-1] = (
-                "命令执行:" + e.message + "\n模型输出:\n" + str(ai_response)
-            )
-            yield (state, state.to_gradio_chatbot()) + (no_change_btn,) * 5
-    else:
->>>>>>> 867471c0
         # 流式输出
         state.messages[-1][-1] = "▌"
         yield (state, state.to_gradio_chatbot()) + (disable_btn,) * 5
 
         try:
             # Stream output
-            response = requests.post(
-                urljoin(CFG.MODEL_SERVER, "generate_stream"),
-                headers=headers,
-                json=payload,
-                stream=True,
-                timeout=20,
-            )
+            response = requests.post(urljoin(CFG.MODEL_SERVER, "generate_stream"),
+                                     headers=headers, json=payload, stream=True, timeout=20)
             for chunk in response.iter_lines(decode_unicode=False, delimiter=b"\0"):
                 if chunk:
                     data = json.loads(chunk.decode())
-
-                    """ TODO Multi mode output handler,  rewrite this for multi model, use adapter mode.
-                    """
                     if data["error_code"] == 0:
-                        if "vicuna" in CFG.LLM_MODEL:
-                            output = data["text"][skip_echo_len:].strip()
-                        else:
-                            output = data["text"].strip()
-
+                        output = data["text"][skip_echo_len:].strip()
                         output = post_process_code(output)
                         state.messages[-1][-1] = output + "▌"
                         yield (state, state.to_gradio_chatbot()) + (disable_btn,) * 5
@@ -528,23 +316,12 @@
                         output = data["text"] + f" (error_code: {data['error_code']})"
                         state.messages[-1][-1] = output
                         yield (state, state.to_gradio_chatbot()) + (
-                            disable_btn,
-                            disable_btn,
-                            disable_btn,
-                            enable_btn,
-                            enable_btn,
-                        )
+                            disable_btn, disable_btn, disable_btn, enable_btn, enable_btn)
                         return
 
         except requests.exceptions.RequestException as e:
             state.messages[-1][-1] = server_error_msg + f" (error_code: 4)"
-            yield (state, state.to_gradio_chatbot()) + (
-                disable_btn,
-                disable_btn,
-                disable_btn,
-                enable_btn,
-                enable_btn,
-            )
+            yield (state, state.to_gradio_chatbot()) + (disable_btn, disable_btn, disable_btn, enable_btn, enable_btn)
             return
 
         state.messages[-1][-1] = state.messages[-1][-1][:-1]
@@ -676,19 +453,12 @@
 
                         load_file_button = gr.Button("上传并加载到知识库")
                     with gr.Tab("上传文件夹"):
-<<<<<<< HEAD
-                        folder_files = gr.File(label="添加文件夹",
-                                               accept_multiple_files=True,
-                                               file_count="directory",
-                                               show_label=False)
-=======
                         folder_files = gr.File(
                             label="添加文件夹",
                             accept_multiple_files=True,
                             file_count="directory",
                             show_label=False,
                         )
->>>>>>> 867471c0
                         load_folder_button = gr.Button("上传并加载到知识库")
 
     with gr.Blocks():
@@ -746,20 +516,6 @@
         inputs=[vs_name, folder_files],
         outputs=[vs_name],
     )
-<<<<<<< HEAD
-    vs_add.click(fn=save_vs_name, show_progress=True,
-                 inputs=[vs_name],
-                 outputs=[vs_name])
-    load_file_button.click(fn=knowledge_embedding_store,
-                           show_progress=True,
-                           inputs=[vs_name, files],
-                           outputs=[vs_name])
-    load_folder_button.click(fn=knowledge_embedding_store,
-                             show_progress=True,
-                             inputs=[vs_name, folder_files],
-                             outputs=[vs_name])
-=======
->>>>>>> 867471c0
     return state, chatbot, textbox, send_btn, button_row, parameter_row
 
 
@@ -824,6 +580,7 @@
         )
         knowledge_embedding_client.knowledge_embedding()
 
+
     logger.info("knowledge embedding success")
     return os.path.join(KNOWLEDGE_UPLOAD_ROOT_PATH, vs_id, vs_id + ".vectordb")
 
@@ -843,12 +600,8 @@
     # 配置初始化
     cfg = Config()
 
-<<<<<<< HEAD
     dbs = cfg.local_db.get_database_list()
 
-=======
-    # dbs = get_database_list()
->>>>>>> 867471c0
     cfg.set_plugins(scan_plugins(cfg, cfg.debug_mode))
 
     # 加载插件可执行命令
