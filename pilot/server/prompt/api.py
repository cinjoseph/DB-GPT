from fastapi import APIRouter, File, UploadFile, Form, Depends

from pilot.openapi.api_view_model import Result
from pilot.server.prompt.service import PromptManageService
from pilot.server.prompt.request.request import PromptManageRequest
from pilot.user import UserRequest, get_user_from_headers

router = APIRouter()

prompt_manage_service = PromptManageService()


@router.post("/prompt/add")
<<<<<<< HEAD
def prompt_add(request: PromptManageRequest, user_token: UserRequest = Depends(get_user_from_headers)):
    print(f"/space/add params: {request}")
    request.user_id = user_token.user_id
=======
def prompt_add(request: PromptManageRequest):
    print(f"/prompt/add params: {request}")
>>>>>>> a92f3408
    try:
        prompt_manage_service.create_prompt(request)
        return Result.succ([])
    except Exception as e:
        return Result.failed(code="E010X", msg=f"prompt add error {e}")


@router.post("/prompt/list")
def prompt_list(request: PromptManageRequest, user_token: UserRequest = Depends(get_user_from_headers)):
    print(f"/prompt/list params:  {request}")
    try:
        request.user_id = user_token.user_id
        return Result.succ(prompt_manage_service.get_prompts(request))
    except Exception as e:
        return Result.failed(code="E010X", msg=f"prompt list error {e}")


@router.post("/prompt/update")
def prompt_update(request: PromptManageRequest, user_token: UserRequest = Depends(get_user_from_headers)):
    print(f"/prompt/update params:  {request}")
    request.user_id = user_token.user_id
    try:
        return Result.succ(prompt_manage_service.update_prompt(request))
    except Exception as e:
        return Result.failed(code="E010X", msg=f"prompt update error {e}")


@router.post("/prompt/delete")
def prompt_delete(request: PromptManageRequest, user_token: UserRequest = Depends(get_user_from_headers)):
    print(f"/prompt/delete params: {request}")
    try:
        return Result.succ(prompt_manage_service.delete_prompt(request.prompt_name, user_token.user_id))
    except Exception as e:
        return Result.failed(code="E010X", msg=f"prompt delete error {e}")<|MERGE_RESOLUTION|>--- conflicted
+++ resolved
@@ -11,14 +11,9 @@
 
 
 @router.post("/prompt/add")
-<<<<<<< HEAD
 def prompt_add(request: PromptManageRequest, user_token: UserRequest = Depends(get_user_from_headers)):
-    print(f"/space/add params: {request}")
+    print(f"/prompt/add params: {request}")
     request.user_id = user_token.user_id
-=======
-def prompt_add(request: PromptManageRequest):
-    print(f"/prompt/add params: {request}")
->>>>>>> a92f3408
     try:
         prompt_manage_service.create_prompt(request)
         return Result.succ([])
