"""Build AWEL DAGs from serialized data."""

import dataclasses
import logging
import uuid
from contextlib import suppress
from enum import Enum
from typing import Any, Dict, List, Literal, Optional, Type, Union, cast

from typing_extensions import Annotated

from dbgpt._private.pydantic import (
    BaseModel,
    ConfigDict,
    Field,
    WithJsonSchema,
    field_validator,
    model_to_dict,
    model_validator,
)
from dbgpt.configs import VARIABLES_SCOPE_FLOW_PRIVATE
from dbgpt.core.awel.dag.base import DAG, DAGNode
from dbgpt.core.awel.dag.dag_manager import DAGMetadata

from .base import (
    OperatorType,
    ResourceMetadata,
    ResourceType,
    ViewMetadata,
    _get_operator_class,
    _get_resource_class,
)
from .compat import get_new_class_name
from .exceptions import (
    FlowClassMetadataException,
    FlowDAGMetadataException,
    FlowException,
    FlowMetadataException,
)

logger = logging.getLogger(__name__)


AWEL_FLOW_VERSION = "0.1.1"


class FlowPositionData(BaseModel):
    """Position of a node in a flow."""

    x: float = Field(
        ..., description="X coordinate of the node", examples=[1081.1, 1000.9]
    )
    y: float = Field(
        ..., description="Y coordinate of the node", examples=[-113.7, -122]
    )
    zoom: float = Field(0, description="Zoom level of the node")


class FlowNodeData(BaseModel):
    """Node data in a flow."""

    width: int = Field(
        ...,
        description="Width of the node",
        examples=[300, 250],
    )
    height: int = Field(..., description="Height of the node", examples=[378, 400])
    id: str = Field(
        ...,
        description="Id of the node",
        examples=[
            "operator_llm_operator___$$___llm___$$___v1_0",
            "resource_dbgpt.model.proxy.llms.chatgpt.OpenAILLMClient_0",
        ],
    )
    position: FlowPositionData = Field(..., description="Position of the node")
    type: Optional[str] = Field(
        default=None,
        description="Type of current UI node(Just for UI)",
        examples=["customNode"],
    )
    data: Union[ViewMetadata, ResourceMetadata] = Field(
        ..., description="Data of the node"
    )
    position_absolute: FlowPositionData = Field(
        ..., description="Absolute position of the node"
    )

    @field_validator("data", mode="before")
    @classmethod
    def parse_data(cls, value: Any):
        """Parse the data."""
        if isinstance(value, dict):
            flow_type = value.get("flow_type")
            if flow_type == "operator":
                return ViewMetadata(**value)
            elif flow_type == "resource":
                return ResourceMetadata(**value)
        raise ValueError("Unable to infer the type for `data`")

    def to_dict(self) -> Dict[str, Any]:
        """Convert to dict."""
        dict_value = model_to_dict(self, exclude={"data"})
        dict_value["data"] = self.data.to_dict()
        return dict_value


class FlowEdgeData(BaseModel):
    """Edge data in a flow."""

    source: str = Field(
        ...,
        description="Source node data id",
        examples=["resource_dbgpt.model.proxy.llms.chatgpt.OpenAILLMClient_0"],
    )
    source_order: int = Field(
        description="The order of the source node in the source node's output",
        examples=[0, 1],
    )
    target: str = Field(
        ...,
        description="Target node data id",
        examples=[
            "operator_llm_operator___$$___llm___$$___v1_0",
        ],
    )
    target_order: int = Field(
        description="The order of the target node in the source node's output",
        examples=[0, 1],
    )
    id: str = Field(..., description="Id of the edge", examples=["edge_0"])
    source_handle: Optional[str] = Field(
        default=None,
        description="Source handle, used in UI",
    )
    target_handle: Optional[str] = Field(
        default=None,
        description="Target handle, used in UI",
    )
    type: Optional[str] = Field(
        default=None,
        description="Type of current UI node(Just for UI)",
        examples=["buttonedge"],
    )

    @model_validator(mode="before")
    @classmethod
    def pre_fill(cls, values: Dict[str, Any]) -> Dict[str, Any]:
        """Pre fill the metadata."""
        if not isinstance(values, dict):
            return values
        if (
            "source_order" not in values
            and "source_handle" in values
            and values["source_handle"] is not None
        ):
            with suppress(Exception):
                values["source_order"] = int(values["source_handle"].split("|")[-1])
        if (
            "target_order" not in values
            and "target_handle" in values
            and values["target_handle"] is not None
        ):
            with suppress(Exception):
                values["target_order"] = int(values["target_handle"].split("|")[-1])
        return values


class FlowData(BaseModel):
    """Flow data."""

    nodes: List[FlowNodeData] = Field(..., description="Nodes in the flow")
    edges: List[FlowEdgeData] = Field(..., description="Edges in the flow")
    viewport: FlowPositionData = Field(..., description="Viewport of the flow")

    def to_dict(self) -> Dict[str, Any]:
        """Convert to dict."""
        dict_value = model_to_dict(self, exclude={"nodes"})
        dict_value["nodes"] = [n.to_dict() for n in self.nodes]
        return dict_value


class _VariablesRequestBase(BaseModel):
    key: str = Field(
        ...,
        description="The key of the variable to create",
        examples=["dbgpt.model.openai.api_key"],
    )

    label: str = Field(
        ...,
        description="The label of the variable to create",
        examples=["My First OpenAI Key"],
    )

    description: Optional[str] = Field(
        None,
        description="The description of the variable to create",
        examples=["Your OpenAI API key"],
    )
    value_type: Literal["str", "int", "float", "bool"] = Field(
        "str",
        description="The type of the value of the variable to create",
        examples=["str", "int", "float", "bool"],
    )
    category: Literal["common", "secret"] = Field(
        ...,
        description="The category of the variable to create",
        examples=["common"],
    )
    scope: str = Field(
        ...,
        description="The scope of the variable to create",
        examples=["global"],
    )
    scope_key: Optional[str] = Field(
        None,
        description="The scope key of the variable to create",
        examples=["dbgpt"],
    )


class VariablesRequest(_VariablesRequestBase):
    """Variable request model.

    For creating a new variable in the DB-GPT.
    """

    name: str = Field(
        ...,
        description="The name of the variable to create",
        examples=["my_first_openai_key"],
    )
    value: Any = Field(
        ..., description="The value of the variable to create", examples=["1234567890"]
    )
    enabled: Optional[bool] = Field(
        True,
        description="Whether the variable is enabled",
        examples=[True],
    )
    user_name: Optional[str] = Field(None, description="User name")
    sys_code: Optional[str] = Field(None, description="System code")


class ParsedFlowVariables(BaseModel):
    """Parsed variables for the flow."""

    key: str = Field(
        ...,
        description="The key of the variable",
        examples=["dbgpt.model.openai.api_key"],
    )
    name: Optional[str] = Field(
        None,
        description="The name of the variable",
        examples=["my_first_openai_key"],
    )
    scope: str = Field(
        ...,
        description="The scope of the variable",
        examples=["global"],
    )
    scope_key: Optional[str] = Field(
        None,
        description="The scope key of the variable",
        examples=["dbgpt"],
    )
    sys_code: Optional[str] = Field(None, description="System code")
    user_name: Optional[str] = Field(None, description="User name")


class FlowVariables(_VariablesRequestBase):
    """Variables for the flow."""

    name: Optional[str] = Field(
        None,
        description="The name of the variable",
        examples=["my_first_openai_key"],
    )
    value: Optional[Any] = Field(
        None, description="The value of the variable", examples=["1234567890"]
    )
    parsed_variables: Optional[ParsedFlowVariables] = Field(
        None, description="The parsed variables, parsed from the value"
    )

    @model_validator(mode="before")
    @classmethod
    def pre_fill(cls, values: Dict[str, Any]) -> Dict[str, Any]:
        """Pre fill the metadata."""
        if not isinstance(values, dict):
            return values
        if "parsed_variables" not in values:
            parsed_variables = cls.parse_value_to_variables(values.get("value"))
            if parsed_variables:
                values["parsed_variables"] = parsed_variables
        return values

    @classmethod
    def parse_value_to_variables(cls, value: Any) -> Optional[ParsedFlowVariables]:
        """Parse the value to variables.

        Args:
            value (Any): The value to parse

        Returns:
            Optional[ParsedFlowVariables]: The parsed variables, None if the value is
                invalid
        """
        from ...interface.variables import _is_variable_format, parse_variable

        if not value or not isinstance(value, str) or not _is_variable_format(value):
            return None

        variable_dict = parse_variable(value)
        return ParsedFlowVariables(**variable_dict)


class State(str, Enum):
    """State of a flow panel."""

    INITIALIZING = "initializing"
    DEVELOPING = "developing"
    TESTING = "testing"
    DEPLOYED = "deployed"
    RUNNING = "running"
    DISABLED = "disabled"
    LOAD_FAILED = "load_failed"

    @classmethod
    def value_of(cls, value: Optional[str]) -> "State":
        """Get the state by value."""
        if not value:
            return cls.INITIALIZING
        for state in State:
            if state.value == value:
                return state
        raise ValueError(f"Invalid state value: {value}")

    @classmethod
    def can_change_state(cls, current_state: "State", new_state: "State") -> bool:
        """Change the state of the flow panel."""
        allowed_transitions: Dict[State, List[State]] = {
            State.INITIALIZING: [
                State.DEVELOPING,
                State.INITIALIZING,
                State.LOAD_FAILED,
            ],
            State.DEVELOPING: [
                State.TESTING,
                State.DEPLOYED,
                State.DISABLED,
                State.DEVELOPING,
                State.LOAD_FAILED,
            ],
            State.TESTING: [
                State.TESTING,
                State.DEPLOYED,
                State.DEVELOPING,
                State.DISABLED,
                State.RUNNING,
                State.LOAD_FAILED,
            ],
            State.DEPLOYED: [
                State.DEPLOYED,
                State.DEVELOPING,
                State.TESTING,
                State.DISABLED,
                State.RUNNING,
                State.LOAD_FAILED,
            ],
            State.RUNNING: [
                State.RUNNING,
                State.DEPLOYED,
                State.TESTING,
                State.DISABLED,
            ],
            State.DISABLED: [State.DISABLED, State.DEPLOYED],
            State.LOAD_FAILED: [
                State.LOAD_FAILED,
                State.DEVELOPING,
                State.DEPLOYED,
                State.DISABLED,
            ],
        }
        if new_state in allowed_transitions[current_state]:
            return True
        else:
            logger.error(
                f"Invalid state transition from {current_state} to {new_state}"
            )
            return False


class FlowCategory(str, Enum):
    """Flow category."""

    COMMON = "common"
    CHAT_FLOW = "chat_flow"
    CHAT_AGENT = "chat_agent"

    @classmethod
    def value_of(cls, value: Optional[str]) -> "FlowCategory":
        """Get the flow category by value."""
        if not value:
            return cls.COMMON
        for category in FlowCategory:
            if category.value == value:
                return category
        raise ValueError(f"Invalid flow category value: {value}")


_DAGModel = Annotated[
    DAG,
    WithJsonSchema(
        {
            "type": "object",
            "properties": {
                "task_name": {"type": "string", "description": "Dummy task name"}
            },
            "description": "DAG model, not used in the serialization.",
        }
    ),
]


class FlowPanel(BaseModel):
    """Flow panel."""

    model_config = ConfigDict(
        arbitrary_types_allowed=True, json_encoders={DAG: lambda v: None}
    )

    uid: str = Field(
        default_factory=lambda: str(uuid.uuid4()),
        description="Flow panel uid",
        examples=[
            "5b25ac8a-ba8e-11ee-b96d-3b9bfdeebd1c",
            "6a4752ae-ba8e-11ee-afff-af8fd9bfe727",
        ],
    )
    label: str = Field(
        ..., description="Flow panel label", examples=["First AWEL Flow", "My LLM Flow"]
    )
    name: str = Field(
        ..., description="Flow panel name", examples=["first_awel_flow", "my_llm_flow"]
    )
    flow_category: Optional[FlowCategory] = Field(
        default=FlowCategory.COMMON,
        description="Flow category",
        examples=[FlowCategory.COMMON, FlowCategory.CHAT_AGENT],
    )
    flow_data: Optional[FlowData] = Field(None, description="Flow data")
    flow_dag: Optional[_DAGModel] = Field(None, description="Flow DAG", exclude=True)
    description: Optional[str] = Field(
        None,
        description="Flow panel description",
        examples=["My first AWEL flow"],
    )
    state: State = Field(
        default=State.INITIALIZING, description="Current state of the flow panel"
    )
    error_message: Optional[str] = Field(
        None,
        description="Error message of load the flow panel",
        examples=["Unable to load the flow panel."],
    )
    source: Optional[str] = Field(
        "DBGPT-WEB",
        description="Source of the flow panel",
        examples=["DB-GPT-WEB", "DBGPT-GITHUB"],
    )
    source_url: Optional[str] = Field(
        None,
        description="Source url of the flow panel",
    )
    version: Optional[str] = Field(
        AWEL_FLOW_VERSION,
        description="Version of the flow panel",
        examples=["0.1.0", "0.2.0"],
    )
    define_type: Optional[str] = Field(
        "json",
        description="Define type of the flow panel",
        examples=["json", "python"],
    )
    editable: bool = Field(
        True,
        description="Whether the flow panel is editable",
        examples=[True, False],
    )
    user_name: Optional[str] = Field(None, description="User name")
    sys_code: Optional[str] = Field(None, description="System code")
    dag_id: Optional[str] = Field(None, description="DAG id, Created by AWEL")

    gmt_created: Optional[str] = Field(
        None,
        description="The flow panel created time.",
        examples=["2021-08-01 12:00:00", "2021-08-01 12:00:01", "2021-08-01 12:00:02"],
    )
    gmt_modified: Optional[str] = Field(
        None,
        description="The flow panel modified time.",
        examples=["2021-08-01 12:00:00", "2021-08-01 12:00:01", "2021-08-01 12:00:02"],
    )
    metadata: Optional[Union[DAGMetadata, Dict[str, Any]]] = Field(
        default=None, description="The metadata of the flow"
    )
    variables: Optional[List[FlowVariables]] = Field(
        default=None, description="The variables of the flow"
    )
    authors: Optional[List[str]] = Field(
        default=None, description="The authors of the flow"
    )

    @model_validator(mode="before")
    @classmethod
    def pre_fill(cls, values: Dict[str, Any]) -> Dict[str, Any]:
        """Pre fill the metadata."""
        if not isinstance(values, dict):
            return values
        label = values.get("label")
        name = values.get("name")
        flow_category = str(values.get("flow_category", ""))
        if not label and name:
            values["label"] = name
            name = name.replace(" ", "_")
            if flow_category:
                name = str(flow_category) + "_" + name
            values["name"] = name
        return values

    def model_dump(self, **kwargs):
        """Override the model dump method."""
        exclude = kwargs.get("exclude", set())
        if "flow_dag" not in exclude:
            exclude.add("flow_dag")
        if "flow_data" not in exclude:
            exclude.add("flow_data")
        kwargs["exclude"] = exclude
        common_dict = super().model_dump(**kwargs)
        if self.flow_dag:
            common_dict["flow_dag"] = None
        if self.flow_data:
            common_dict["flow_data"] = self.flow_data.to_dict()
        return common_dict

    def to_dict(self) -> Dict[str, Any]:
        """Convert to dict."""
        return model_to_dict(self, exclude={"flow_dag", "flow_data"})

    def get_variables_dict(self) -> List[Dict[str, Any]]:
        """Get the variables dict."""
        if not self.variables:
            return []
        return [v.dict() for v in self.variables]

    @classmethod
    def parse_variables(
        cls, variables: Optional[List[Dict[str, Any]]] = None
    ) -> Optional[List[FlowVariables]]:
        """Parse the variables."""
        if not variables:
            return None
        return [FlowVariables(**v) for v in variables]


@dataclasses.dataclass
class _KeyToNodeItem:
    """Key to node item."""

    key: str
    source_order: int
    target_order: int
    mappers: List[str]
    edge_index: int


class FlowFactory:
    """Flow factory."""

    def __init__(self, dag_prefix: str = "flow_dag"):
        """Init the flow factory."""
        self._dag_prefix = dag_prefix

    def build(self, flow_panel: FlowPanel) -> DAG:
        """Build the flow."""
        if not flow_panel.flow_data:
            raise ValueError("Flow data is required.")
        flow_data = cast(FlowData, flow_panel.flow_data)
        key_to_operator_nodes: Dict[str, FlowNodeData] = {}
        key_to_resource_nodes: Dict[str, FlowNodeData] = {}
        key_to_resource: Dict[str, ResourceMetadata] = {}
        # Record current node's downstream
        key_to_downstream: Dict[str, List[_KeyToNodeItem]] = {}
        # Record current node's upstream
        key_to_upstream: Dict[str, List[_KeyToNodeItem]] = {}
        key_to_upstream_node: Dict[str, List[FlowNodeData]] = {}
        for node in flow_data.nodes:
            key = node.id
            if key in key_to_operator_nodes or key in key_to_resource_nodes:
                raise ValueError("Duplicate node key.")
            if node.data.is_operator:
                key_to_operator_nodes[key] = node
            else:
                if not isinstance(node.data, ResourceMetadata):
                    raise ValueError("Node data is not a resource.")
                key_to_resource_nodes[key] = node
                key_to_resource[key] = node.data

<<<<<<< HEAD
=======
        if not key_to_operator_nodes and not key_to_resource_nodes:
            raise FlowMetadataException(
                "No operator or resource nodes found in the flow."
            )

>>>>>>> 08b0c787
        for edge_index, edge in enumerate(flow_data.edges):
            source_key = edge.source
            target_key = edge.target
            source_node: FlowNodeData | None = key_to_operator_nodes.get(
                source_key
            ) or key_to_resource_nodes.get(source_key)
            target_node: FlowNodeData | None = key_to_operator_nodes.get(
                target_key
            ) or key_to_resource_nodes.get(target_key)
            if source_node is None or target_node is None:
                raise ValueError("Unable to find source or target node.")
            if source_node.data.is_operator and not target_node.data.is_operator:
                raise ValueError("Unable to connect operator to resource.")

            current_upstream = key_to_upstream_node.get(target_key, [])
            current_upstream.append(source_node)
            key_to_upstream_node[target_key] = current_upstream

            if source_node.data.is_operator and target_node.data.is_operator:
                # Operator to operator.
                mappers = []
                for i, out in enumerate(source_node.data.outputs):
                    if i != edge.source_order:
                        continue
                    if out.mappers:
                        # Current edge is a mapper edge, find the mappers.
                        mappers = out.mappers
                # Note: Not support mappers in the inputs of the target node now.

                downstream = key_to_downstream.get(source_key, [])
                downstream.append(
                    _KeyToNodeItem(
                        key=target_key,
                        source_order=edge.source_order,
                        target_order=edge.target_order,
                        mappers=mappers,
                        edge_index=edge_index,
                    )
                )
                key_to_downstream[source_key] = downstream

                upstream = key_to_upstream.get(target_key, [])
                upstream.append(
                    _KeyToNodeItem(
                        key=source_key,
                        source_order=edge.source_order,
                        target_order=edge.target_order,
                        mappers=mappers,
                        edge_index=edge_index,
                    )
                )
                key_to_upstream[target_key] = upstream
            elif not source_node.data.is_operator and target_node.data.is_operator:
                # Resource to operator.
                target_order = edge.target_order
                has_matched = False
                for i, param in enumerate(target_node.data.parameters):
                    if i == target_order:
                        if param.category != "resource":
                            err_msg = (
                                f"Unable to connect resource to operator, "
                                f"target_order: {target_order}, parameter name: "
                                f"{param.name}, param category: {param.category}"
                            )
                            logger.warning(err_msg)
                            raise ValueError(err_msg)
                        param.value = source_key
                        has_matched = True
                if not has_matched:
                    raise ValueError(
                        "Unable to connect resource to operator, "
                        f"source key: {source_key}, "
                        f"target key: {target_key}, "
                        f"target_order: {target_order}"
                    )
            elif not source_node.data.is_operator and not target_node.data.is_operator:
                # Resource to resource.
                target_order = edge.target_order
                has_matched = False
                for i, param in enumerate(target_node.data.parameters):
                    if i == target_order:
                        if param.category != "resource":
                            err_msg = (
                                f"Unable to connect resource to resource, "
                                f"target_order: {target_order}, parameter name: "
                                f"{param.name}, param category: {param.category}"
                            )
                            logger.warning(err_msg)
                            raise ValueError(err_msg)
                        param.value = source_key
                        has_matched = True
                if not has_matched:
                    raise ValueError(
                        "Unable to connect resource to resource, "
                        f"source key: {source_key}, "
                        f"target key: {target_key}, "
                        f"target_order: {target_order}"
                    )
            else:
                # Operator to resource.
                raise ValueError("Unable to connect operator to resource.")

        # Topological sort
        key_to_order: Dict[str, int] = _topological_sort(key_to_upstream_node)

        # Sort the keys by the order of the nodes.
        for key, value in key_to_downstream.items():
            # Sort by source_order.
            key_to_downstream[key] = sorted(value, key=lambda x: x.source_order)
        for key, value in key_to_upstream.items():
            # Sort by target_order.
            key_to_upstream[key] = sorted(value, key=lambda x: x.target_order)

        sorted_key_to_resource_nodes = list(key_to_resource_nodes.values())
        sorted_key_to_resource_nodes = sorted(
            sorted_key_to_resource_nodes,
            key=lambda r: key_to_order[r.id] if r.id in key_to_order else r.id,
        )

        key_to_resource_instance: Dict[str, Any] = {}
        # Build Resources instances as topological order, make sure the dependency
        # resources is built before the children resources.
        for resource_node in sorted_key_to_resource_nodes:
            resource_key = resource_node.id
            if not isinstance(resource_node.data, ResourceMetadata):
                raise ValueError("Node data is not a ResourceMetadata.")
            resource_metadata: ResourceMetadata = resource_node.data
            origin_resource_key = resource_node.data.get_origin_id()
            registered_item = _get_resource_class(origin_resource_key)
            # Use metadata from resource class instead of node data(for safety).
            registered_resource_metadata: ResourceMetadata = registered_item.metadata
            resource_cls = registered_item.cls
            if not registered_resource_metadata:
                raise ValueError("Metadata is not set.")
            if not resource_cls:
                raise ValueError("Resource class is not set.")
            try:
                runnable_params = registered_resource_metadata.get_runnable_parameters(
                    resource_metadata.parameters,
                    key_to_resource,
                    key_to_resource_instance,
                )
                if registered_resource_metadata.resource_type == ResourceType.INSTANCE:
                    key_to_resource_instance[resource_key] = resource_cls(
                        **runnable_params
                    )
                else:
                    # Just use the resource class.
                    key_to_resource_instance[resource_key] = resource_cls
            except FlowMetadataException as e:
                raise e
            except Exception as e:
                logger.warning(str(e), e)
                raise FlowMetadataException(
                    f"Unable to build resource instance: {resource_key}, resource_cls: "
                    f"{resource_cls}, error: {e}"
                )

        # Build Operators
        key_to_tasks: Dict[str, DAGNode] = {}
        for operator_key, node in key_to_operator_nodes.items():
            if not isinstance(node.data, ViewMetadata):
                raise ValueError("Node data is not a ViewMetadata.")
            view_metadata = node.data
            origin_operator_key = node.data.get_operator_key()
            operator_cls: Type[DAGNode] = _get_operator_class(origin_operator_key)
            # Use metadata from operator class instead of node data(for safety).
            metadata = operator_cls.metadata
            if not metadata:
                raise ValueError("Metadata is not set.")
            if metadata.operator_type == OperatorType.BRANCH:
                # Branch operator, we suppose than the task_name of downstream is the
                # parameter value of the branch operator.
                downstream = key_to_downstream.get(operator_key, [])
                if not downstream:
                    raise ValueError("Branch operator should have downstream.")

            try:
                runnable_params = metadata.get_runnable_parameters(
                    view_metadata.parameters, key_to_resource, key_to_resource_instance
                )
                runnable_params["task_name"] = operator_key
                operator_task: DAGNode = cast(DAGNode, operator_cls(**runnable_params))
                key_to_tasks[operator_key] = operator_task
            except FlowMetadataException as e:
                raise e
            except Exception as e:
                raise FlowMetadataException(
                    f"Unable to build operator task: {operator_key}, "
                    f"operator_cls: {operator_cls}, error: {e}"
                )

        try:
            return self.build_dag(
                flow_panel,
                key_to_tasks,
                key_to_downstream,
                key_to_upstream,
                dag_id=flow_panel.dag_id,
            )
        except Exception as e:
            raise FlowDAGMetadataException(
                f"Unable to build DAG for flow panel: {flow_panel.name}, error: {e}"
            )

    def build_dag(
        self,
        flow_panel: FlowPanel,
        key_to_tasks: Dict[str, DAGNode],
        key_to_downstream: Dict[str, List[_KeyToNodeItem]],
        key_to_upstream: Dict[str, List[_KeyToNodeItem]],
        dag_id: Optional[str] = None,
    ) -> DAG:
        """Build the DAG."""
        from ..dag.base import DAGVariables, _DAGVariablesItem

        formatted_name = flow_panel.name.replace(" ", "_")
        if not dag_id:
            dag_id = f"{self._dag_prefix}_{formatted_name}_{flow_panel.uid}"

        default_dag_variables: Optional[DAGVariables] = None
        if flow_panel.variables:
            variables = []
            for v in flow_panel.variables:
                scope_key = v.scope_key
                if v.scope == VARIABLES_SCOPE_FLOW_PRIVATE and not scope_key:
                    scope_key = dag_id
                variables.append(
                    _DAGVariablesItem(
                        key=v.key,
                        name=v.name,  # type: ignore
                        label=v.label,
                        description=v.description,
                        value_type=v.value_type,
                        category=v.category,
                        scope=v.scope,
                        scope_key=scope_key,
                        value=v.value,
                        user_name=flow_panel.user_name,
                        sys_code=flow_panel.sys_code,
                    )
                )
            default_dag_variables = DAGVariables(items=variables)
        with DAG(dag_id, default_dag_variables=default_dag_variables) as dag:
            for key, task in key_to_tasks.items():
                if not task._node_id:
                    task.set_node_id(dag._new_node_id())
                downstream = key_to_downstream.get(key, [])
                upstream = key_to_upstream.get(key, [])
                task._dag = dag
                if not downstream and not upstream:
                    # A single task.
                    dag._append_node(task)
                    continue

                # This upstream has been sorted according to the order in the downstream
                # So we just need to connect the task to the upstream.
                for up_item in upstream:
                    upstream_key = up_item.key
                    # Just one direction.
                    upstream_task = key_to_tasks.get(upstream_key)
                    if not upstream_task:
                        raise ValueError(
                            f"Unable to find upstream task by key {upstream_key}."
                        )
                    if not upstream_task._node_id:
                        upstream_task.set_node_id(dag._new_node_id())
                    if upstream_task is None:
                        raise ValueError("Unable to find upstream task.")
                    tasks = _build_mapper_operators(dag, up_item.mappers)
                    tasks.append(task)
                    last_task = upstream_task
                    for t in tasks:
                        # Connect the task to the upstream task.
                        last_task >> t
                        last_task = t
            return dag

    def pre_load_requirements(self, flow_panel: FlowPanel):
        """Pre load requirements for the flow panel.

        Args:
            flow_panel (FlowPanel): The flow panel
        """
        from dbgpt.util.module_utils import import_from_string

        if not flow_panel.flow_data:
            return

        flow_data = cast(FlowData, flow_panel.flow_data)
        for node in flow_data.nodes:
            if node.data.is_operator:
                node_data = cast(ViewMetadata, node.data)
            else:
                node_data = cast(ResourceMetadata, node.data)
            if not node_data.type_cls:
                continue
            try:
                metadata_cls = import_from_string(node_data.type_cls)
                logger.debug(
                    f"Import {node_data.type_cls} successfully, metadata_cls is : "
                    f"{metadata_cls}"
                )
            except ImportError as e:
                raise_error = True
                new_type_cls: Optional[str] = None
                try:
                    new_type_cls = get_new_class_name(node_data.type_cls)
                    if new_type_cls:
                        metadata_cls = import_from_string(new_type_cls)
                        logger.info(
                            f"Import {new_type_cls} successfully, metadata_cls is : "
                            f"{metadata_cls}"
                        )
                        raise_error = False
                except ImportError as ex:
                    raise FlowClassMetadataException(
                        f"Import {node_data.type_cls} with new type {new_type_cls} "
                        f"failed: {ex}"
                    )
                if raise_error:
                    raise FlowClassMetadataException(
                        f"Import {node_data.type_cls} failed: {e}"
                    )


def _topological_sort(
    key_to_upstream_node: Dict[str, List[FlowNodeData]]
) -> Dict[str, int]:
    """Topological sort.

    Returns the topological order of the nodes and checks if the graph has at least
    one cycle.

    Args:
        key_to_upstream_node (Dict[str, List[FlowNodeData]]): The upstream nodes

    Returns:
        Dict[str, int]: The topological order of the nodes

    Raises:
        ValueError: Graph has at least one cycle
    """
    from collections import deque

    key_to_order: Dict[str, int] = {}
    current_order = 0

    keys = set()
    for key, upstreams in key_to_upstream_node.items():
        keys.add(key)
        for upstream in upstreams:
            keys.add(upstream.id)

    in_degree = {key: 0 for key in keys}
    # Build key to downstream graph.
    graph: Dict[str, List[str]] = {key: [] for key in keys}
    for key in key_to_upstream_node:
        for node in key_to_upstream_node[key]:
            graph[node.id].append(key)
            in_degree[key] += 1

    # Find all nodes with in-degree 0.
    queue = deque([key for key, degree in in_degree.items() if degree == 0])
    while queue:
        current_key: str = queue.popleft()
        key_to_order[current_key] = current_order
        current_order += 1

        for adjacent in graph[current_key]:
            # for each adjacent node, remove the edge from the graph and update the
            # in-degree
            in_degree[adjacent] -= 1
            if in_degree[adjacent] == 0:
                queue.append(adjacent)

    if current_order != len(keys):
        raise ValueError("Graph has at least one cycle")

    return key_to_order


def _build_mapper_operators(dag: DAG, mappers: List[str]) -> List[DAGNode]:
    from .base import _get_type_cls

    tasks = []
    for mapper in mappers:
        try:
            mapper_cls = _get_type_cls(mapper)
            task = mapper_cls()
            if not task._node_id:
                task.set_node_id(dag._new_node_id())
            tasks.append(task)
        except Exception as e:
            err_msg = f"Unable to build mapper task: {mapper}, error: {e}"
            raise FlowMetadataException(err_msg)
    return tasks


def fill_flow_panel(flow_panel: FlowPanel):
    """Fill the flow panel with the latest metadata.

    Args:
        flow_panel (FlowPanel): The flow panel to fill.
    """
    if not flow_panel.flow_data:
        return
    for node in flow_panel.flow_data.nodes:
        try:
            parameters_map = {}
            if node.data.is_operator:
                data = cast(ViewMetadata, node.data)
                key = data.get_operator_key()
                operator_cls: Type[DAGNode] = _get_operator_class(key)
                metadata = operator_cls.metadata
                if not metadata:
                    raise ValueError("Metadata is not set.")
                input_parameters = {p.name: p for p in metadata.inputs}
                output_parameters = {p.name: p for p in metadata.outputs}
                for i in node.data.inputs:
                    if i.name in input_parameters:
                        new_param = input_parameters[i.name]
                        i.label = new_param.label
                        i.description = new_param.description
                        i.dynamic = new_param.dynamic
                        i.is_list = new_param.is_list
                        i.dynamic_minimum = new_param.dynamic_minimum
                        i.mappers = new_param.mappers
                for i in node.data.outputs:
                    if i.name in output_parameters:
                        new_param = output_parameters[i.name]
                        i.label = new_param.label
                        i.description = new_param.description
                        i.dynamic = new_param.dynamic
                        i.is_list = new_param.is_list
                        i.dynamic_minimum = new_param.dynamic_minimum
                        i.mappers = new_param.mappers
            else:
                data = cast(ResourceMetadata, node.data)
                key = data.get_origin_id()
                metadata = _get_resource_class(key).metadata

            for param in metadata.parameters:
                parameters_map[param.name] = param

            # Update the latest metadata.
            node.data.label = metadata.label
            node.data.description = metadata.description
            node.data.category = metadata.category
            node.data.tags = metadata.tags
            node.data.icon = metadata.icon
            node.data.documentation_url = metadata.documentation_url

            for param in node.data.parameters:
                if param.name in parameters_map:
                    new_param = parameters_map[param.name]
                    param.label = new_param.label
                    param.description = new_param.description
                    param.options = new_param.get_dict_options()  # type: ignore
                    param.default = new_param.default
                    param.placeholder = new_param.placeholder
                    param.alias = new_param.alias
                    param.ui = new_param.ui

        except (FlowException, ValueError) as e:
            logger.warning(f"Unable to fill the flow panel: {e}")<|MERGE_RESOLUTION|>--- conflicted
+++ resolved
@@ -609,14 +609,11 @@
                 key_to_resource_nodes[key] = node
                 key_to_resource[key] = node.data
 
-<<<<<<< HEAD
-=======
         if not key_to_operator_nodes and not key_to_resource_nodes:
             raise FlowMetadataException(
                 "No operator or resource nodes found in the flow."
             )
 
->>>>>>> 08b0c787
         for edge_index, edge in enumerate(flow_data.edges):
             source_key = edge.source
             target_key = edge.target
