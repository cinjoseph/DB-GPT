--- conflicted
+++ resolved
@@ -332,9 +332,7 @@
             os.getenv("MULTI_INSTANCE", "False").lower() == "true"
         )
 
-<<<<<<< HEAD
-=======
-        # file server configuration
+        # file server configuration 
         # The host of the current file server, if None, get the host automatically
         self.FILE_SERVER_HOST = os.getenv("FILE_SERVER_HOST")
         self.FILE_SERVER_LOCAL_STORAGE_PATH = os.getenv(
@@ -345,7 +343,6 @@
             os.getenv("MULTI_INSTANCE", "False").lower() == "true"
         )
 
->>>>>>> 77e56d9f
     @property
     def local_db_manager(self) -> "ConnectorManager":
         from dbgpt.datasource.manages import ConnectorManager
