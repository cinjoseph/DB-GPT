--- conflicted
+++ resolved
@@ -4,24 +4,10 @@
 
 from dbgpt._private.pydantic import model_to_dict
 from dbgpt.app.openapi.api_view_model import Result
-from dbgpt.app.openapi.open_api_v1 import OpenAPIException
 
 
 async def validation_exception_handler(request: Request, exc: RequestValidationError):
     message = ""
     for error in exc.errors():
         message += ".".join(error.get("loc")) + ":" + error.get("msg") + ";"
-<<<<<<< HEAD
-    return Result.failed(code="E0001", msg=message)
-
-
-async def openapi_validation_exception_handler(request: Request, exc: OpenAPIException):
-    res = Result.failed(
-        code=str(exc.body["error"]["code"]), msg=exc.body["error"]["message"]
-    )
-    return JSONResponse(
-        status_code=exc.body["error"]["code"], content=model_to_dict(res)
-    )
-=======
-    return Result.failed(code="E0001", msg=message)
->>>>>>> b124ecc1
+    return Result.failed(code="E0001", msg=message)