--- conflicted
+++ resolved
@@ -93,19 +93,8 @@
                 # We use reranker, so if the top_k is less than 20,
                 # we need to set it to 20
                 retriever_top_k = max(CFG.RERANK_TOP_K, 20)
-<<<<<<< HEAD
-        # self.embedding_retriever = EmbeddingRetriever(
-        #     top_k=retriever_top_k,
-        #     index_store=vector_store_connector.index_client,
-        #     query_rewrite=query_rewrite,
-        #     rerank=reranker,
-        # )
-        self._space_retriever = KnowledgeSpaceRetriever(
-            space_id=self.knowledge_space,
-=======
         self._space_retriever = KnowledgeSpaceRetriever(
             space_id=space.id,
->>>>>>> b124ecc1
             top_k=retriever_top_k,
             query_rewrite=query_rewrite,
             rerank=reranker,
