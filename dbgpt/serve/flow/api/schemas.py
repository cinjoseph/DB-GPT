<<<<<<< HEAD
from typing import List, Literal
=======
from typing import Any, List, Literal, Optional
>>>>>>> a00a9d5b

from dbgpt._private.pydantic import BaseModel, ConfigDict, Field
from dbgpt.core.awel.flow.flow_factory import FlowPanel
from dbgpt.core.awel.util.parameter_util import RefreshOptionRequest

from ..config import SERVE_APP_NAME_HUMP

ServeRequest = FlowPanel


class ServerResponse(FlowPanel):
    """Flow response model"""

    # TODO define your own fields here

    model_config = ConfigDict(title=f"ServerResponse for {SERVE_APP_NAME_HUMP}")


<<<<<<< HEAD
=======
class VariablesRequest(BaseModel):
    """Variable request model.

    For creating a new variable in the DB-GPT.
    """

    key: str = Field(
        ...,
        description="The key of the variable to create",
        examples=["dbgpt.model.openai.api_key"],
    )
    name: str = Field(
        ...,
        description="The name of the variable to create",
        examples=["my_first_openai_key"],
    )
    label: str = Field(
        ...,
        description="The label of the variable to create",
        examples=["My First OpenAI Key"],
    )
    value: Any = Field(
        ..., description="The value of the variable to create", examples=["1234567890"]
    )
    value_type: Literal["str", "int", "float", "bool"] = Field(
        "str",
        description="The type of the value of the variable to create",
        examples=["str", "int", "float", "bool"],
    )
    category: Literal["common", "secret"] = Field(
        ...,
        description="The category of the variable to create",
        examples=["common"],
    )
    scope: str = Field(
        ...,
        description="The scope of the variable to create",
        examples=["global"],
    )
    scope_key: Optional[str] = Field(
        ...,
        description="The scope key of the variable to create",
        examples=["dbgpt"],
    )
    enabled: Optional[bool] = Field(
        True,
        description="Whether the variable is enabled",
        examples=[True],
    )
    user_name: Optional[str] = Field(None, description="User name")
    sys_code: Optional[str] = Field(None, description="System code")


class VariablesResponse(VariablesRequest):
    """Variable response model."""

    id: int = Field(
        ...,
        description="The id of the variable",
        examples=[1],
    )


>>>>>>> a00a9d5b
class RefreshNodeRequest(BaseModel):
    """Flow response model"""

    model_config = ConfigDict(title=f"RefreshNodeRequest")
    id: str = Field(
        ...,
        title="The id of the node",
        description="The id of the node to refresh",
        examples=["operator_llm_operator___$$___llm___$$___v1"],
    )
    flow_type: Literal["operator", "resource"] = Field(
        "operator",
        title="The type of the node",
        description="The type of the node to refresh",
        examples=["operator", "resource"],
    )
    type_name: str = Field(
        ...,
        title="The type of the node",
        description="The type of the node to refresh",
        examples=["LLMOperator"],
    )
    type_cls: str = Field(
        ...,
        title="The class of the node",
        description="The class of the node to refresh",
        examples=["dbgpt.core.operator.llm.LLMOperator"],
    )
    refresh: List[RefreshOptionRequest] = Field(
        ...,
        title="The refresh options",
        description="The refresh options",
    )<|MERGE_RESOLUTION|>--- conflicted
+++ resolved
@@ -1,8 +1,4 @@
-<<<<<<< HEAD
-from typing import List, Literal
-=======
 from typing import Any, List, Literal, Optional
->>>>>>> a00a9d5b
 
 from dbgpt._private.pydantic import BaseModel, ConfigDict, Field
 from dbgpt.core.awel.flow.flow_factory import FlowPanel
@@ -21,8 +17,6 @@
     model_config = ConfigDict(title=f"ServerResponse for {SERVE_APP_NAME_HUMP}")
 
 
-<<<<<<< HEAD
-=======
 class VariablesRequest(BaseModel):
     """Variable request model.
 
@@ -86,7 +80,6 @@
     )
 
 
->>>>>>> a00a9d5b
 class RefreshNodeRequest(BaseModel):
     """Flow response model"""
 
