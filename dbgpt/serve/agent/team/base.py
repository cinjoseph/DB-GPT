--- conflicted
+++ resolved
@@ -6,13 +6,6 @@
 
 
 class TeamMode(Enum):
-<<<<<<< HEAD
-    def __new__(cls, value, name_cn, description, remark):
-        obj = object.__new__(cls)
-        obj._value_ = value
-        obj.name_cn = name_cn
-        obj.description = description
-=======
     def __new__(
         cls, value, name_cn, name_en, description, description_en, remark, remark_en
     ):
@@ -23,34 +16,21 @@
         obj.description = description
         obj.description_en = description_en
         obj.remark_en = remark_en
->>>>>>> b124ecc1
         obj.remark = remark
         return obj
 
     AUTO_PLAN = (
         "auto_plan",
         "多智能体自动规划模式",
-<<<<<<< HEAD
-        "可以选择多个Agent",
-        "自动根据用户目标进行任务规划拆分，分布推进解决，最终完成用户目标",
-=======
         "Multi-agent automatic planning",
         "可以选择多个Agent",
         "Multiple Agents can be selected",
         "自动根据用户目标进行任务规划拆分，分布推进解决，最终完成用户目标",
         "Automatically carry out task planning and splitting according to user goals, distribute and promote solutions, and finally complete user goals",
->>>>>>> b124ecc1
     )
     AWEL_LAYOUT = (
         "awel_layout",
         "任务流编排模式",
-<<<<<<< HEAD
-        "选择一个AWEL工作流",
-        "根据指定任务流执行，常用于需要保证执行顺序的应用场景",
-    )
-    SINGLE_AGENT = ("single_agent", "单一智能体模式", "只能选择一个Agent", "将一个现有Agent创建成应用")
-    NATIVE_APP = ("native_app", "原生应用模式", "选择应用模板", "基于现有原生应用模板快速创建应用")
-=======
         "AWEL Flow App",
         "选择一个AWEL工作流",
         "Choose an AWEL workflow",
@@ -75,23 +55,17 @@
         "基于现有原生应用模板快速创建应用",
         "Quickly create apps based on existing native app templates",
     )
->>>>>>> b124ecc1
 
     def to_dict(self):
         return {
             "name": self.name,
             "value": self.value,
             "name_cn": self.name_cn,
-<<<<<<< HEAD
-            "description": self.description,
-            "remark": self.remark,
-=======
             "name_en": self.name_en,
             "description": self.description,
             "description_en": self.description_en,
             "remark": self.remark,
             "remark_en": self.remark_en,
->>>>>>> b124ecc1
         }
 
 
