--- conflicted
+++ resolved
@@ -13,20 +13,12 @@
 
 export const RenderTextArea = (params: TextAreaProps) => {
   const { data, defaultValue, onChange } = params;
-<<<<<<< HEAD
-  convertKeysToCamelCase(data?.ui?.attr?.autosize || {});
-  const attr = convertKeysToCamelCase(data.ui?.attr || {});
 
-  return (
-    <div className="p-2 text-sm">
-      <TextArea {...attr} defaultValue={defaultValue} onChange={(e) => onChange(e.target.value)} {...data.ui.attr.autosize} rows={4} />
-=======
   const attr = convertKeysToCamelCase(data.ui?.attr || {});
 
   return (
     <div className={classNames({ 'mb-3': attr.showCount === true })}>
       <TextArea {...attr} defaultValue={defaultValue} onChange={onChange} />
->>>>>>> da29d4af
     </div>
   );
 };