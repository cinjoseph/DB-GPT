--- conflicted
+++ resolved
@@ -163,36 +163,12 @@
     setIsSaveFlowModalOpen(true);
   }
 
-<<<<<<< HEAD
-  async function handleSaveFlow() {
-    const { name, label, description = '', editable = false, state = 'deployed' } = form.getFieldsValue();
-    const reactFlowObject = mapHumpToUnderline(reactFlow.toObject() as IFlowData);
-    if (id) {
-      const [, , res] = await apiInterceptors(updateFlowById(id, { name, label, description, editable, uid: id, flow_data: reactFlowObject, state }));
-      setIsModalVisible(false);
-      if (res?.success) {
-        messageApi.success(t('save_flow_success'));
-      } else if (res?.err_msg) {
-        messageApi.error(res?.err_msg);
-      }
-    } else {
-      const [_, res] = await apiInterceptors(addFlow({ name, label, description, editable, flow_data: reactFlowObject, state }));
-      if (res?.uid) {
-        messageApi.success(t('save_flow_success'));
-        const history = window.history;
-        history.pushState(null, '', `/flow/canvas?id=${res.uid}`);
-      }
-      setIsModalVisible(false);
-    }
-=======
   function onExport() {
     setIsExportFlowModalOpen(true);
   }
 
-  // TODO: Import flow data
   function onImport() {
     setIsImportFlowModalOpen(true);
->>>>>>> bef46d84
   }
 
   return (
