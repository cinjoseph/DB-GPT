--- conflicted
+++ resolved
@@ -12,7 +12,7 @@
 import CanvasNode from '@/components/flow/canvas-node';
 import { IFlowData, IFlowUpdateParam } from '@/types/flow';
 import { checkFlowDataRequied, getUniqueNodeId, mapUnderlineToHump } from '@/utils/flow';
-import { ExportOutlined, FrownOutlined, ImportOutlined, FileAddOutlined,SaveOutlined } from '@ant-design/icons';
+import { ExportOutlined, FileAddOutlined, FrownOutlined, ImportOutlined, SaveOutlined } from '@ant-design/icons';
 import { Divider, Space, Tooltip, message, notification } from 'antd';
 import { useSearchParams } from 'next/navigation';
 import React, { DragEvent, useCallback, useEffect, useRef, useState } from 'react';
@@ -49,16 +49,10 @@
   const [isSaveFlowModalOpen, setIsSaveFlowModalOpen] = useState(false);
   const [isExportFlowModalOpen, setIsExportFlowModalOpen] = useState(false);
   const [isImportModalOpen, setIsImportFlowModalOpen] = useState(false);
-<<<<<<< HEAD
   const [isTemplateFlowModalOpen, setIsTemplateFlowModalOpen] = useState(false);
-
-  if (localStorage.getItem('importFlowData')) {
-    const importFlowData = JSON.parse(localStorage.getItem('importFlowData'));
-=======
 
   if (localStorage.getItem('importFlowData')) {
     const importFlowData = JSON.parse(localStorage.getItem('importFlowData') || '');
->>>>>>> 7feb1c3f
     localStorage.removeItem('importFlowData');
     setLoading(true);
     const flowData = mapUnderlineToHump(importFlowData.flow_data);
