--- conflicted
+++ resolved
@@ -42,12 +42,9 @@
   ISyncBatchResponse,
   SpaceConfig,
 } from '@/types/knowledge';
-<<<<<<< HEAD
 import { BaseModelParams, IModelData, StartModelParams, SupportModel } from '@/types/model';
 import { AxiosRequestConfig } from 'axios';
 import { DELETE, GET, POST, PUT } from '.';
-
-=======
 import { UpdatePromptParams, IPrompt, PromptParams } from '@/types/prompt';
 import {
   IFlow,
@@ -61,7 +58,6 @@
   IUploadFileResponse,
 } from '@/types/flow';
 import { IAgent, IApp, IAppData } from '@/types/app';
->>>>>>> bef46d84
 
 /** App */
 export const postScenes = () => {
@@ -292,8 +288,6 @@
   return POST<IFlowUpdateParam, IFlow>('/api/v2/serve/awel/flows', data);
 };
 
-<<<<<<< HEAD
-=======
 export const getFlows = (page?: number, page_size?: number) => {
   return GET<any, IFlowResponse>('/api/v2/serve/awel/flows', {
     page,
@@ -301,7 +295,6 @@
   });
 };
 
->>>>>>> bef46d84
 export const getFlowById = (id: string) => {
   return GET<null, IFlow>(`/api/v2/serve/awel/flows/${id}`);
 };
